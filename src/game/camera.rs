--- conflicted
+++ resolved
@@ -51,19 +51,11 @@
             ctf.translation.x = ptf.translation.x;
             ctf.translation.y = ptf.translation.y;
 
-<<<<<<< HEAD
-            let clamp_neg_x: f32 = ((-((map::MAPSIZE * map::TILESIZE) as isize)/2) + (win_x/2.) as isize) as f32;
-            let clamp_pos_x: f32 = ((((map::MAPSIZE * map::TILESIZE) as isize)/2) - (win_x/2.) as isize) as f32;
-
-            let clamp_neg_y: f32 = ((-((map::MAPSIZE * map::TILESIZE) as isize)/2) + (win_y/2.) as isize) as f32;
-            let clamp_pos_y: f32 = ((((map::MAPSIZE * map::TILESIZE) as isize)/2) - (win_y/2.) as isize) as f32;
-=======
                 let clamp_neg_x: f32 = ((-((map::MAPSIZE * map::TILESIZE) as isize)/2) + ((win_x * PROJ_SCALE)/2.) as isize) as f32;
                 let clamp_pos_x: f32 = ((((map::MAPSIZE * map::TILESIZE) as isize)/2) - ((win_x * PROJ_SCALE)/2.) as isize) as f32;
 
                 let clamp_neg_y: f32 = ((-((map::MAPSIZE * map::TILESIZE) as isize)/2) + ((win_y * PROJ_SCALE)/2.) as isize) as f32;
                 let clamp_pos_y: f32 = ((((map::MAPSIZE * map::TILESIZE) as isize)/2) - ((win_y * PROJ_SCALE)/2.) as isize) as f32;
->>>>>>> bc1b0341
 
             // Clamp camera view to map borders
             // Center camera in axis if map dimensions < window size
