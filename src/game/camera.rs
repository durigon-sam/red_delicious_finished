use bevy::prelude::*;
use bevy::render::render_resource::{Extent3d, TextureDimension, TextureFormat};
use bevy::window::PrimaryWindow;
use crate::game::player::{LocalPlayer, LocalPlayerDeathEvent, LocalPlayerSpawnEvent, PLAYER_DEFAULT_HP};
use crate::{map, map::WorldMap};
use crate::movement;
use crate::AppState;
use crate::game::components::Health;
use crate::game::player;
use crate::game::map::setup_map;

pub const GAME_PROJ_SCALE: f32 = 0.5;

const MINIMAP_DIMENSIONS: UVec2 = UVec2::new(map::MAPSIZE as u32, map::MAPSIZE as u32);
const MINIMAP_PAD: UVec2 = UVec2::new(32, 32); // How many pixels between top right of window and top right of minimap (not border)
const MINIMAP_TRANSLATION: Vec3 = Vec3::new(
    ((super::WIN_W / 2.) as u32 - MINIMAP_PAD.x - (MINIMAP_DIMENSIONS.x / 2)) as f32 * GAME_PROJ_SCALE,
    ((super::WIN_H / 2.) as u32 - MINIMAP_PAD.y - (MINIMAP_DIMENSIONS.y / 2)) as f32 * GAME_PROJ_SCALE,
    5.
);

#[derive(Component)]
pub struct GameCamera;

#[derive(Component)]
pub struct Marker;

#[derive(Component)]
pub struct Minimap;

#[derive(Component)]
pub struct MinimapBorder;

#[derive(Component)]
pub struct RespawnMap;

#[derive(Component)]
pub struct SpatialCameraBundle;

pub struct CameraPlugin;

impl Plugin for CameraPlugin {
    fn build(&self, app: &mut App) {
        app.add_systems(Startup, startup)
            .add_systems(Update, game_update.after(movement::handle_move).run_if(in_state(AppState::Game)))
            .add_systems(Update, respawn_update.run_if(player::local_player_dead))
<<<<<<< HEAD
            .add_systems(OnEnter(AppState::Game), spawn_minimap
                .after(setup_map))
=======
            .add_systems(Update, marker_follow.run_if(not(player::local_player_dead)))
            .add_systems(OnExit(AppState::MainMenu), spawn_minimap)
>>>>>>> 9ca17977
            .add_systems(Update, configure_map_on_event);
    }
}

fn startup(
    commands: Commands,
) {
    spawn_camera(commands);
}

// Spawns the main game camera as a child of a SpatialBundle that will follow the player in Game state
fn spawn_camera(
    mut commands: Commands
) {
    commands.spawn((
        SpatialBundle {
            ..Default::default()
        },
        SpatialCameraBundle,
    )).with_children(|parent|{
            parent.spawn((
                Camera2dBundle {
                    projection: OrthographicProjection{near: -1000., scale: GAME_PROJ_SCALE, ..default()},
                    ..default()
                },
                GameCamera,
            ));
        },
    );
}

// Spawns the minimap, its border, and the player marker and parents the SpatialBundle to them
pub fn spawn_minimap(
    mut commands: Commands,
    asset_server: Res<AssetServer>,
    mut assets: ResMut<Assets<Image>>,
    map: Res<WorldMap>,
    mut cam_bundle: Query<Entity, With<SpatialCameraBundle>>
) {
    let border_ent = commands.spawn((
        SpriteBundle {
            texture: asset_server.load("minimap_border.png"),
            transform: Transform {
                translation: MINIMAP_TRANSLATION,
                scale: Vec3::new(GAME_PROJ_SCALE, GAME_PROJ_SCALE, 1.),
                ..Default::default()
            },
            ..Default::default()
        },
        MinimapBorder,
    )).id();

    let minimap: Image = draw_minimap(map);
    let minimap_handle = assets.add(minimap);

    let minimap_ent = commands.spawn((
        SpriteBundle {
            texture: minimap_handle,
            transform: Transform {
                translation: Vec3 {
                    x: MINIMAP_TRANSLATION.x,
                    y: MINIMAP_TRANSLATION.y,
                    z: MINIMAP_TRANSLATION.z + 1.
                },
                scale: Vec3::new(GAME_PROJ_SCALE, GAME_PROJ_SCALE, 1.),
                ..Default::default()
            },
            ..Default::default()
        },
        Minimap,
    )).id();

    let marker_ent = commands.spawn((
        SpriteBundle {
            texture: asset_server.load("player_marker.png"),
            transform: Transform {
                translation: Vec3 {
                    x: MINIMAP_TRANSLATION.x,
                    y: MINIMAP_TRANSLATION.y,
                    z: MINIMAP_TRANSLATION.z + 2.
                },
                scale: Vec3::new(GAME_PROJ_SCALE, GAME_PROJ_SCALE, 1.),
                ..Default::default()
            },
            visibility: Visibility::Hidden, // Hide the marker initially and make it visible after first spawn
            ..Default::default()
        },
        Marker,
    )).id();

    // The minimap-related bundles are made children of SpatialCameraBundle because
    // they need to remain in the same screen position and Bevy UI stuff is icky
    for parent in &mut cam_bundle {
        commands.entity(parent).add_child(border_ent);
        commands.entity(parent).add_child(minimap_ent);
        commands.entity(parent).add_child(marker_ent);
    }
}

// Creates and returns the Image of the minimap from the map data
fn draw_minimap(
    map: Res<WorldMap>,
) -> Image 
{
    let mut minimap_data: Vec<u8> = Vec::new();

    // Create data vec with 4 bytes per pixel from map data
    for row in 0..map::MAPSIZE {
        for col in 0..map::MAPSIZE {
            let tile = map.biome_map[row][col];
            let mut rgba: Vec<u8>;

            match tile {
                map::Biome::Free => {
                    rgba = vec![255,255,255,255];
                }
                map::Biome::Wall => {
                    //rgba = vec![55,59,94,255]; // FULL COLOR
                    rgba = vec![87,53,0,255]; // SEPIA
                }
                map::Biome::Ground => {
                    //rgba = vec![62,166,10,255]; // FULL COLOR
                    rgba = vec![182,136,66,255]; // SEPIA
                }
                map::Biome::Camp => {
                    //rgba = vec![71,109,40,255]; // FULL COLOR
                    rgba = vec![131,91,20,255]; // SEPIA
                }
                map::Biome::Path => {
                    //rgba = vec![240,169,83,255]; // FULL COLOR
                    rgba = vec![241,213,166,255]; // SEPIA
                
                }
            }
            minimap_data.append(&mut rgba);
        }
    }

    let minimap = Image::new(
        Extent3d{
            width: MINIMAP_DIMENSIONS.x,
            height: MINIMAP_DIMENSIONS.y,
            depth_or_array_layers: 1
        },
        TextureDimension::D2,
        minimap_data,
        TextureFormat::Rgba8UnormSrgb
    );

    return minimap;
}

// Adjusts minimap/border/marker position and size based on being in Game or Respawn state
fn configure_map_on_event(
    mut minimap: Query<&mut Transform, (With<Minimap>, Without<MinimapBorder>, Without<Marker>, Without<SpatialCameraBundle>, Without<LocalPlayer>)>,
    mut border: Query<&mut Transform, (With<MinimapBorder>, Without<Minimap>, Without<Marker>, Without<SpatialCameraBundle>, Without<LocalPlayer>)>,
    mut marker: Query<&mut Transform, (With<Marker>, Without<Minimap>, Without<MinimapBorder>, Without<SpatialCameraBundle>, Without<LocalPlayer>)>,
    camera: Query<&Transform, (With<SpatialCameraBundle>, Without<Minimap>, Without<MinimapBorder>, Without<Marker>, Without<LocalPlayer>)>,
    mut death_reader: EventReader<LocalPlayerDeathEvent>,
    mut spawn_reader: EventReader<LocalPlayerSpawnEvent>
) {
    let mut spawn_mode: Option<bool> = None;
    for _ in death_reader.iter() {
        spawn_mode = Some(true);
    }
    if spawn_mode.is_none() {
        for _ in spawn_reader.iter() {
            spawn_mode = Some(false);
        }
    }
    if spawn_mode.is_none() {
        return;
    }
    // minimap mode
    let mut new_translation: Vec2 = Vec2::new(MINIMAP_TRANSLATION.x, MINIMAP_TRANSLATION.y);
    let mut new_scale: f32 = GAME_PROJ_SCALE;

    if spawn_mode.unwrap() {
        new_translation = Vec2::new(0., 0.);
        new_scale = 1.;
    }

    // Set minimap/border/marker translation/scale with aforementioned parameters
    for mut minimap_tf in &mut minimap {
        minimap_tf.translation.x = new_translation.x;
        minimap_tf.translation.y = new_translation.y;
        minimap_tf.scale.x = new_scale;
        minimap_tf.scale.y = new_scale;
    }

    for mut border_tf in &mut border {
        border_tf.translation.x = new_translation.x;
        border_tf.translation.y = new_translation.y;
        border_tf.scale.x = new_scale;
        border_tf.scale.y = new_scale;
    }

    for mut marker_tf in &mut marker {
        for camera_tf in &camera {
            marker_tf.translation.x = camera_tf.translation.x / 16.;
            marker_tf.translation.y = camera_tf.translation.y / 16.;
            marker_tf.scale.x = new_scale;
            marker_tf.scale.y = new_scale;
        }
    }
}

// Make marker reflect player position while player is alive
fn marker_follow(
    player: Query<&Transform, (With<LocalPlayer>, Without<Marker>, Without<SpatialCameraBundle>)>,
    mut marker: Query<&mut Transform, (With<Marker>, Without<SpatialCameraBundle>, Without<LocalPlayer>)>,
) {
    for player_tf in &player {
        // Set marker position on minimap to reflect the player's current position in the game world
        for mut marker_tf in &mut marker {
            if player_tf.translation.x > -(((map::MAPSIZE / 2) * map::TILESIZE) as f32) && player_tf.translation.x < ((map::MAPSIZE / 2) * map::TILESIZE) as f32 {
                marker_tf.translation.x = MINIMAP_TRANSLATION.x + player_tf.translation.x / 32.
            }
            if player_tf.translation.y > -(((map::MAPSIZE / 2) * map::TILESIZE) as f32) && player_tf.translation.y < ((map::MAPSIZE / 2) * map::TILESIZE) as f32 {
                marker_tf.translation.y = MINIMAP_TRANSLATION.y + player_tf.translation.y / 32.
            }
        }
    }
}

// Runs in Respawn state, waits for mouse click to get player's desired (re)spawn position
fn respawn_update(
    mouse_button_inputs: Res<Input<MouseButton>>,
    window_query: Query<&Window, With<PrimaryWindow>>,
    mut app_state_next_state: ResMut<NextState<AppState>>,
    mut player: Query<(&mut Transform, &mut Health, &mut Visibility), With<LocalPlayer>>,
    mut marker_vis: Query<&mut Visibility, (With<Marker>, Without<LocalPlayer>)>,
    map: Res<WorldMap>,
    mut spawn_writer: EventWriter<LocalPlayerSpawnEvent>
) {
    // Get mouse position upon click
    if mouse_button_inputs.just_pressed(MouseButton::Left) {
        let window = window_query.get_single().unwrap();
        let cursor_position = window.cursor_position().unwrap();
        println!("{}", cursor_position);

        // Validate mouse position
        let mut cursor_to_map: UVec2 = UVec2::new(0, 0);

        // Ensure cursor within respawn map bounds
        if (cursor_position.x < ((super::WIN_W / 2.) - MINIMAP_DIMENSIONS.x as f32)) ||
            (cursor_position.x > ((super::WIN_W / 2.) + MINIMAP_DIMENSIONS.x as f32)) ||
            (cursor_position.y < ((super::WIN_H / 2.) - MINIMAP_DIMENSIONS.y as f32)) ||
            (cursor_position.y > ((super::WIN_H / 2.) + MINIMAP_DIMENSIONS.y as f32))
        {
            // Outside map bounds, invalid position
        } else {
            // Within bounds, convert to map tile coordinate
            cursor_to_map.x = ((cursor_position.x as u32 - ((super::WIN_W / 2.) as u32 - MINIMAP_DIMENSIONS.x)) / 2).clamp(0, (map::MAPSIZE - 1) as u32);
            cursor_to_map.y = ((cursor_position.y as u32 - ((super::WIN_H / 2.) as u32 - MINIMAP_DIMENSIONS.y)) / 2).clamp(0, (map::MAPSIZE - 1) as u32);

            println!("{}", cursor_to_map);

            // Check if coordinate is wall
            let tile = map.biome_map[cursor_to_map.y as usize][cursor_to_map.x as usize];

            match tile {
                map::Biome::Wall => {
                    // In wall, invalid position
                }
                _ => {
                    // Valid spawn tile
                    app_state_next_state.set(AppState::Game);

                    let (mut tf, mut hp, mut vis) = player.single_mut();

                    hp.current = PLAYER_DEFAULT_HP;
                    hp.dead = false;
                    *vis = Visibility::Visible;
                    spawn_writer.send(LocalPlayerSpawnEvent);
                    tf.translation.x = (cursor_to_map.x as f32 - 128.) * 16.;
                    tf.translation.y = -(cursor_to_map.y as f32 - 128.) * 16.;

                    // Show marker
                    for mut vis in &mut marker_vis {
                        *vis = Visibility::Visible;
                    }
                }
            }
        }
    }
}

// Runs in Game state, makes SpatialCameraBundle follow player
fn game_update(
    player: Query<&Transform, (With<LocalPlayer>, Without<Marker>, Without<SpatialCameraBundle>)>,
    mut camera: Query<&mut Transform, (With<SpatialCameraBundle>, Without<Marker>, Without<LocalPlayer>)>
) {
    for player_tf in &player {
        // Make SpatialCameraBundle follow player
        for mut camera_tf in &mut camera {
            camera_tf.translation.x = player_tf.translation.x;
            camera_tf.translation.y = player_tf.translation.y;

            let clamp_pos_x: f32 = ((((map::MAPSIZE * map::TILESIZE) as isize)/2) - (((super::WIN_W * GAME_PROJ_SCALE) / 2.) as isize)) as f32;
            let clamp_pos_y: f32 = ((((map::MAPSIZE * map::TILESIZE) as isize)/2) - (((super::WIN_H * GAME_PROJ_SCALE) / 2.) as isize)) as f32;

            // Clamp camera view to map borders
            // Center camera in axis if map dimensions < window size
            if map::MAPSIZE * map::TILESIZE < super::WIN_W as usize {
                camera_tf.translation.x = 0.
            }
            else {
                if camera_tf.translation.x > clamp_pos_x {
                    camera_tf.translation.x = clamp_pos_x
                }
                if camera_tf.translation.x < -clamp_pos_x {
                    camera_tf.translation.x = -clamp_pos_x;
                }
            }

            if map::MAPSIZE * map::TILESIZE < super::WIN_H as usize {
                camera_tf.translation.y = 0.
            }
            else {
                if camera_tf.translation.y > clamp_pos_y {
                    camera_tf.translation.y = clamp_pos_y
                }
                if camera_tf.translation.y < -clamp_pos_y {
                    camera_tf.translation.y = -clamp_pos_y;
                }
            }
        }
    }
}<|MERGE_RESOLUTION|>--- conflicted
+++ resolved
@@ -44,13 +44,8 @@
         app.add_systems(Startup, startup)
             .add_systems(Update, game_update.after(movement::handle_move).run_if(in_state(AppState::Game)))
             .add_systems(Update, respawn_update.run_if(player::local_player_dead))
-<<<<<<< HEAD
-            .add_systems(OnEnter(AppState::Game), spawn_minimap
-                .after(setup_map))
-=======
             .add_systems(Update, marker_follow.run_if(not(player::local_player_dead)))
-            .add_systems(OnExit(AppState::MainMenu), spawn_minimap)
->>>>>>> 9ca17977
+            .add_systems(OnEnter(AppState::Game), spawn_minimap).after(setup_map))
             .add_systems(Update, configure_map_on_event);
     }
 }
