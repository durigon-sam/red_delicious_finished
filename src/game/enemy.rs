--- conflicted
+++ resolved
@@ -1,16 +1,12 @@
 use bevy::prelude::*;
 use bevy::sprite::collide_aabb::collide;
-<<<<<<< HEAD
 use crate::game::movement::Collider;
 use crate::game::player;
 use crate::net::lerp::PositionBuffer;
 use crate::player::Player;
 use crate::net;
 use crate::{Atlas, AppState};
-=======
 use serde::{Deserialize, Serialize};
-use crate::{game::player, net::lerp::PositionBuffer, player::Player, net, Atlas, AppState};
->>>>>>> 5ff9d88e
 
 pub const MAX_ENEMIES: usize = 32;
 pub const ENEMY_SIZE: Vec2 = Vec2 { x: 32., y: 32. };
