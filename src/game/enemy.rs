--- conflicted
+++ resolved
@@ -125,19 +125,11 @@
     mut commands: Commands,
     asset_server: Res<AssetServer>,
     time: Res<Time>,
-<<<<<<< HEAD
-    mut query_enemies: Query<(Entity, &Health, &Transform, &mut SpawnEnemyWeaponTimer), (With<Enemy>, Without<Player>)>,
+    mut query_enemies: Query<(Entity, &Health, &Transform, &mut SpawnEnemyWeaponTimer, &Aggro), (With<Enemy>, Without<Player>)>,
     mut player_query: Query<(&Transform, &mut Health, &StoredPowerUps, &PlayerShield), With<Player>>
 ) {
-    for (enemy_entity, enemy_hp, enemy_transform, mut spawn_timer) in query_enemies.iter_mut() {
-        if enemy_hp.current <= 0 { continue; }
-=======
-    mut query_enemies: Query<(Entity, &Transform, &mut SpawnEnemyWeaponTimer, &Aggro), With<Enemy>>,
-    mut player_query: Query<(&Transform, &mut Health, &StoredPowerUps, &PlayerShield), With<Player>>
-) {
-    for (enemy_entity, enemy_transform, mut spawn_timer, aggro) in query_enemies.iter_mut() {
-        if aggro.0 == None { continue }
->>>>>>> a7e9d6ed
+    for (enemy_entity, enemy_hp, enemy_transform, mut spawn_timer, aggro) in query_enemies.iter_mut() {
+        if enemy_hp.current <= 0 || aggro.0 == None { continue; }
         spawn_timer.0.tick(time.delta());
         if spawn_timer.0.finished() {
             let attack = commands.spawn((SpriteBundle {
