--- conflicted
+++ resolved
@@ -11,12 +11,9 @@
 use crate::game::movement;
 use crate::game::player::PlayerShield;
 use super::player::PLAYER_DEFAULT_DEF;
-<<<<<<< HEAD
-use crate::PowerupAtlas;
-=======
 use std::collections::{BinaryHeap, HashMap};
 use std::cmp::Ordering;
->>>>>>> e50b6ed5
+use crate::PowerupAtlas;
 
 pub const ENEMY_SIZE: Vec2 = Vec2 { x: 32., y: 32. };
 pub const ENEMY_SPEED: f32 = 150. / net::TICKRATE as f32;
@@ -336,14 +333,14 @@
     let path = a_star(&u_map, start, target);
     let pivots = find_pivot_points(path);
 
-    
+
     // return next node if there's more than one tile to travel to get to player
     let mut go_to = target.clone();
 
     if pivots.len() > 1 {
         go_to = pivots[1].clone();
     }
-    
+
 
     convert_back(go_to)
 }
