use bevy::math::Vec3Swizzles;
use bevy::prelude::*;
use bevy::sprite::collide_aabb::collide;
use crate::game::movement::Collider;
use crate::{AppState, net};
use crate::Atlas;
use serde::{Deserialize, Serialize};
use crate::game::buffers::{CircularBuffer, PosBuffer};
use crate::game::components::*;
use crate::game::player;
use crate::net::is_host;

pub const MAX_ENEMIES: usize = 32;
pub const ENEMY_SIZE: Vec2 = Vec2 { x: 32., y: 32. };
pub const ENEMY_SPEED: f32 = 150. / net::TICKRATE as f32;
pub const ENEMY_MAX_HP: u8 = 100;

const SWORD_DAMAGE: u8 = 1;  //sword damage, adjust this accordingly

//TODO public struct resource holding enemy count


/// sent by network module to disperse information from the host
#[derive(Event, Debug)]
pub struct EnemyTickEvent {
    pub seq_num: u16,
    pub id: u8,
    pub tick: EnemyTick
}

/// the information that the host needs to produce on each tick
#[derive(Serialize, Deserialize, Debug, Copy, Clone)]
pub struct EnemyTick {
    pub pos: Vec2,
    pub hp: u8
}

#[derive(Component)]
pub struct EnemyWeapon;

#[derive(Component)]
struct DespawnEnemyWeaponTimer(Timer);

#[derive(Component)]
pub struct SpawnEnemyWeaponTimer(Timer);

pub struct EnemyPlugin;

impl Plugin for EnemyPlugin{
    fn build(&self, app: &mut App) {
        app.add_systems(FixedUpdate, fixed.run_if(is_host))
            .add_systems(Update, packet)
            .add_systems(Update, spawn_weapon)
            .add_systems(Update, despawn_after_timer)
            .add_systems(Update, weapon_dealt_damage_system)
            .add_event::<EnemyTickEvent>();
    }
}

pub fn spawn_enemy(commands: &mut Commands, entity_atlas: &Res<Atlas>, id: u8, pos: Vec2, sprite: i32) {
    let pb = PosBuffer(CircularBuffer::new_from(pos));
    commands.spawn((
        Enemy(id),
        pb,
        Health {
            current: ENEMY_MAX_HP,
            max: ENEMY_MAX_HP,
        },
        SpatialBundle {
            transform: Transform::from_xyz(0., 0., 2.),
            ..default()
        },
        Collider(ENEMY_SIZE),
        SpawnEnemyWeaponTimer(Timer::from_seconds(4.0, TimerMode::Repeating)),//add a timer to spawn the enemy attack very 4 seconds
    )).with_children(|parent| {
        parent.spawn(
            SpriteSheetBundle {
                texture_atlas: entity_atlas.handle.clone(),
                sprite: TextureAtlasSprite { index: entity_atlas.coord_to_index(0, sprite), ..default()},
                transform: Transform::from_xyz(0., 0., 1.),
                ..default()
            });
    });
}

pub fn spawn_weapon(
    mut commands: Commands,
    asset_server: Res<AssetServer>,
    time: Res<Time>,
    mut query_enemies: Query<(Entity, &Transform, &mut SpawnEnemyWeaponTimer), With<Enemy>>,
) {
    for (enemy_entity, enemy_transform, mut spawn_timer) in query_enemies.iter_mut() {
        spawn_timer.0.tick(time.delta());
        if spawn_timer.0.finished() {
            commands.entity(enemy_entity).with_children(|parent| {
                parent.spawn(SpriteBundle {
                    texture: asset_server.load("EnemyAttack01.png").into(),
                    transform: Transform {
                        translation: Vec3::new(0.0, 0.0, 1.0),
                        ..Default::default()
                    },
                    ..Default::default()
                }).insert(EnemyWeapon).insert(DespawnEnemyWeaponTimer(Timer::from_seconds(1.0, TimerMode::Once)));
            });
        }
    }
}

fn despawn_after_timer(
    mut commands: Commands,
    time: Res<Time>,
    mut query: Query<(Entity, &mut DespawnEnemyWeaponTimer)>,
) {
    for (entity, mut despawn_timer) in query.iter_mut() {
        despawn_timer.0.tick(time.delta());
        if despawn_timer.0.finished() {
            commands.entity(entity).despawn();
        }
    }
}

pub fn weapon_dealt_damage_system(
    mut player_query: Query<(&Transform, &Collider, &mut Health), With<Player>>,
    weapon_query: Query<&Transform, With<EnemyWeapon>>
) {
    for weapon_transform in weapon_query.iter() {
        for (player_transform, player_collider, mut player_HP) in player_query.iter_mut() {
            if let Some(_) = collide(
                weapon_transform.translation,
                weapon_transform.scale.xy(),
                player_transform.translation,
                player_collider.0,
            ) {
<<<<<<< HEAD
                hp.0 -= SWORD_DAMAGE;
                println!("Player's current HP: {}", hp.0);
=======
                match player_HP.current.checked_sub(SWORD_DAMAGE) {
                    Some(v) => {
                        player_HP.current = v;
                    }
                    None => {
                        // player would die from hit
                        player_HP.current = 0;
                    }
                }
>>>>>>> c24fae9d
            }
        }
    }
}

pub fn fixed(
    tick: Res<net::TickNum>,
    mut enemies: Query<&mut PosBuffer, (With<Enemy>, Without<Player>)>,
    players: Query<&PosBuffer, (With<Player>, Without<Enemy>)>
) {
    for mut epb in &mut enemies {
        let prev = epb.0.get(tick.0.wrapping_sub(1));
        let mut next = prev.clone();
        let mut closest_player = players.iter().next().unwrap();
        let mut best_distance = f32::MAX;
        for ppb in &players {
            let dist = ppb.0.get(tick.0).distance(*prev);
            if dist < best_distance {
                best_distance = dist;
                closest_player = ppb;
            }
        }
        let player_pos = closest_player.0.get(tick.0.wrapping_sub(1));
        let movement = *player_pos - *prev;
        if movement.length() < 0.1 { continue }
        let movement = movement.normalize();
        let possible_movement = *prev + movement * ENEMY_SPEED;
        let mut blocked = false;
        //TODO same todo as on player.rs, however additionally,
        // ideally the collision would check for all players and all
        // other enemies, etc. so we might have to break it out
        // into a function or something. what's written below
        // will work for singleplayer and 99% of the time in multiplayer
        if collide(
            Vec3::new(possible_movement.x, possible_movement.y, 0.0),
            ENEMY_SIZE,
            Vec3::new(player_pos.x, player_pos.y, 0.0),
            player::PLAYER_SIZE
        ).is_some() {
            blocked = true;
        }
        if !blocked {
            next = possible_movement;
        }
        epb.0.set(tick.0, next);
    }
}

pub fn packet(
    mut enemy_reader: EventReader<EnemyTickEvent>,
    mut enemy_query: Query<(&Enemy, &mut PosBuffer)>
) {
    //TODO if you receive info that your predicted local position is wrong, it needs to be corrected
    for ev in enemy_reader.iter() {
        // TODO this is slow but i have no idea how to make the borrow checker okay
        //   with the idea of an array of player PosBuffer references
        for (pl, mut pb) in &mut enemy_query {
            if pl.0 == ev.id {
                pb.0.set(ev.seq_num, ev.tick.pos);
            }
        }
    }
}<|MERGE_RESOLUTION|>--- conflicted
+++ resolved
@@ -131,10 +131,6 @@
                 player_transform.translation,
                 player_collider.0,
             ) {
-<<<<<<< HEAD
-                hp.0 -= SWORD_DAMAGE;
-                println!("Player's current HP: {}", hp.0);
-=======
                 match player_HP.current.checked_sub(SWORD_DAMAGE) {
                     Some(v) => {
                         player_HP.current = v;
@@ -144,7 +140,6 @@
                         player_HP.current = 0;
                     }
                 }
->>>>>>> c24fae9d
             }
         }
     }
