--- conflicted
+++ resolved
@@ -1,20 +1,14 @@
 use bevy::math::Vec3Swizzles;
 use bevy::prelude::*;
-use bevy::reflect::Enum;
-use bevy::sprite::collide_aabb::collide;
 use crate::{AppState, net};
 use crate::Atlas;
 use serde::{Deserialize, Serialize};
 use crate::game::buffers::{CircularBuffer, PosBuffer};
 use crate::game::components::*;
-<<<<<<< HEAD
-use crate::net::{is_client, is_host};
-=======
+use crate::net::{is_client, is_host, TickNum};
 use crate::game::components::PowerUpType;
 use crate::game::map::{Biome, get_pos_in_tile, get_tile_at_pos, TILESIZE, WorldMap};
-use crate::net::{is_host, TickNum};
-
->>>>>>> 64e4cec9
+
 
 pub const MAX_ENEMIES: usize = 32;
 pub const ENEMY_SIZE: Vec2 = Vec2 { x: 32., y: 32. };
@@ -65,31 +59,23 @@
                 ).run_if(is_host)
             )
             .add_systems(Update, (
-<<<<<<< HEAD
                 handle_packet.run_if(is_client),
                 update_enemies.after(handle_packet),
                 handle_attack.after(update_enemies),
-=======
-                packet,
-                spawn_weapon.after(handle_dead_enemy),
-                despawn_after_timer,
-                handle_dead_enemy,
-                show_damage,
->>>>>>> 64e4cec9
             ))
-            .add_systems(OnExit(AppState::Game), despawn_enemies)
+            .add_systems(OnExit(AppState::Game), remove_enemies)
             .add_event::<EnemyTickEvent>();
     }
 }
 
 pub fn spawn_enemy(
-    commands: &mut Commands, 
-    entity_atlas: &Res<Atlas>, 
+    commands: &mut Commands,
+    entity_atlas: &Res<Atlas>,
     id: u8, pos: Vec2, sprite: i32, power_up_type: PowerUpType
 ) {
     let pb = PosBuffer(CircularBuffer::new_from(pos));
-    let mut pu: [u8; NUM_POWERUPS]; 
-    pu = [0; NUM_POWERUPS]; 
+    let mut pu: [u8; NUM_POWERUPS];
+    pu = [0; NUM_POWERUPS];
     pu[power_up_type as usize] = 1;
     commands.spawn((
         Enemy(id),
@@ -114,7 +100,7 @@
     ));
 }
 
-pub fn despawn_enemies(mut commands: Commands, enemies: Query<Entity, With<Enemy>>) {
+pub fn remove_enemies(mut commands: Commands, enemies: Query<Entity, With<Enemy>>) {
     for e in enemies.iter() {
         commands.entity(e).despawn_recursive();
     }
@@ -163,83 +149,41 @@
     }
 }
 
-<<<<<<< HEAD
 pub fn update_enemies(
     mut commands: Commands,
-    mut enemies: Query<(Entity, &Health, &LastAttacker, &mut TextureAtlasSprite), With<Enemy>>,
+    mut enemies: Query<(Entity, &Health, &LastAttacker, &StoredPowerUps, &mut TextureAtlasSprite, &Transform), With<Enemy>>,
     mut scores: Query<(&mut Score, &Player)>,
-) {
-    for (e, hp, la, mut sp) in enemies.iter_mut() {
+    asset_server: Res<AssetServer>,
+) {
+    for (e, hp, la, spu, mut sp, tf) in enemies.iter_mut() {
         if hp.current <= 0 {
-            commands.entity(e).despawn_recursive();
-            for (mut score, pl) in scores.iter_mut() {
-                if pl.0 == la.0.expect("died with no attacker?") {
-=======
-fn despawn_after_timer(
-    mut commands: Commands,
-    time: Res<Time>,
-    mut query: Query<(Entity, &mut DespawnEnemyWeaponTimer)>,
-) {
-    for (entity, mut despawn_timer) in query.iter_mut() {
-        despawn_timer.0.tick(time.delta());
-        if despawn_timer.0.finished() {
-            commands.entity(entity).despawn_recursive();
-        }
-    }
-}
-
-// handle dead enemies by dropping all of their powerups, despawning them, and 
-// incrementing the score of the player who killed them
-pub fn handle_dead_enemy(
-    mut commands: Commands,
-    enemy_query: Query<(Entity, &Health, &LastAttacker, &StoredPowerUps, &GlobalTransform), With<Enemy>>,
-    mut player_score_query: Query<(&mut Score, &Player)>,
-    asset_server: Res<AssetServer>,
-) {
-    // TODO this is slow because it checks all enemies, but I'm not sure how to make it faster
-    for (entity, health, last_attacker, stored_power_ups, position) in enemy_query.iter() {
-        if health.current <= 0 {
             // drop powerups by cycling through the stored powerups of the enemy
             // and spawning the appropriate one
             let power_up_icons = vec!["flamestrike.png", "rune-of-protection.png", "meat.png", "lightning.png", "berserker-rage.png"];
-            for (index, &element) in stored_power_ups.power_ups.iter().enumerate() {
-                if element == 1 
+            for (index, &element) in spu.power_ups.iter().enumerate() {
+                if element == 1
                 {
                     commands.spawn((SpriteBundle {
                         texture: asset_server.load(power_up_icons[index]).into(),
                         transform: Transform {
-                            translation: Vec3::new(position.translation().x, position.translation().y, 1.0),
+                            translation: Vec3::new(tf.translation().x, tf.translation().y, 1.0),
                             ..Default::default()
                         },
                         ..Default::default()},
-                        PowerUp(unsafe { std::mem::transmute(index as u8) } ),
+                                    PowerUp(unsafe { std::mem::transmute(index as u8) } ),
                     ));
                 }
             }
-            // despawn the enemy and increment the score of the player who killed it
-            commands.entity(entity).despawn_recursive();
-            for (mut score, pl) in player_score_query.iter_mut() {
-                if pl.0 == last_attacker.0.expect("died with no attacker?") {
->>>>>>> 64e4cec9
+            commands.entity(e).despawn_recursive();
+            for (mut score, pl) in scores.iter_mut() {
+                if pl.0 == la.0.expect("died with no attacker?") {
                     score.current_score += 1;
                 }
             }
             continue;
         }
-<<<<<<< HEAD
         let damage = hp.current as f32 / hp.max as f32;
         sp.color = Color::Rgba {red: 1.0, green: damage, blue: damage, alpha: 1.0};
-=======
-    }
-}
-
-pub fn show_damage(
-    mut enemies: Query<(&Health, &mut TextureAtlasSprite), With<Enemy>>,
-) {
-    for (health, mut sprite) in enemies.iter_mut() {
-        let fade = health.current as f32 / health.max as f32;
-        sprite.color = Color::Rgba {red: 1.0, green: fade, blue: fade, alpha: 1.0};
->>>>>>> 64e4cec9
     }
 }
 
