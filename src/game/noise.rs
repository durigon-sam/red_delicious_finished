--- conflicted
+++ resolved
@@ -15,10 +15,6 @@
 impl Perlin {
     pub fn new(seed: u64, amp: f64, freq: f64, oct: usize) -> Self {
         let p = Self::shuffle(seed);
-<<<<<<< HEAD
-        //println!("{:?}", p);
-=======
->>>>>>> 0d64bd20
         Self { p, amp, freq, oct }
     }
 
