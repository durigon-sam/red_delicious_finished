--- conflicted
+++ resolved
@@ -56,13 +56,9 @@
 pub const MAPSIZE: usize = 256;
 pub const TILESIZE: usize = 16;
 pub const PATHWIDTH: usize = 5; // Width of the paths in tiles
-<<<<<<< HEAD
-pub const CAMPSIZE: usize = 15; // Size of the camp in tiles
-=======
 pub const CAMPSIZE: usize = 17; // Size of the camp in tiles
 pub const MAXEGGS: usize = 5;
 pub const NUMCAMPS: usize = 10; // Number of camps to spawn
->>>>>>> 54cc0efb
 pub const EXTRANODES: usize = 20; // Number of extra nodes to add to the graph
 pub const EXTRAPATHS: usize = 2; // Number of extra paths to add to the graph
 
