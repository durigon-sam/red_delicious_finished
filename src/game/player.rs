--- conflicted
+++ resolved
@@ -79,20 +79,13 @@
                 update_players,
                 handle_attack,
                 grab_powerup,
-<<<<<<< HEAD
                 handle_move.run_if(in_state(AppState::Game)),
                 handle_tick_events.run_if(is_client),
                 handle_usercmd_events.run_if(is_host)).run_if(in_state(AppState::Game)))
             .add_systems(OnEnter(AppState::Respawn), (spawn_players, reset_cooldowns))
             .add_systems(OnEnter(AppState::GameOver), remove_players)
-=======
-                move_player.run_if(in_state(AppState::Game)),
-                packet, usercmd))
-            .add_systems(OnEnter(AppState::Game), spawn_players)
-            .add_systems(OnExit(AppState::Game), remove_players)
             .add_systems(Update, spawn_shield_on_right_click.run_if(in_state(AppState::Game)))
             .add_systems(Update, despawn_shield_on_right_click_release.run_if(in_state(AppState::Game)))
->>>>>>> 0cc9f8f2
             .add_event::<PlayerTickEvent>()
             .add_event::<UserCmdEvent>();
     }
