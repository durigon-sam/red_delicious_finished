use bevy::prelude::*;
use bevy::transform::commands;
use bevy::window::PrimaryWindow;
use crate::{enemy, net};
use crate::game::movement::*;
use crate::{Atlas, AppState};
use serde::{Deserialize, Serialize};
use crate::buffers::*;
use crate::game::components::*;
use crate::game::components;
use crate::game::enemy::LastAttacker;
use crate::net::IsHost;

pub const PLAYER_SPEED: f32 = 250.;
const PLAYER_DEFAULT_HP: u8 = 100;
pub const PLAYER_SIZE: Vec2 = Vec2 { x: 32., y: 32. };
pub const MAX_PLAYERS: usize = 4;
pub const SWORD_DAMAGE: u8 = 40;

//TODO public struct resource holding player count

/// sent by network module to disperse information from the host
#[derive(Event, Debug)]
pub struct PlayerTickEvent {
    pub seq_num: u16,
    pub id: u8,
    pub tick: PlayerTick
}

/// the information that the host needs to produce on each tick
#[derive(Serialize, Deserialize, Debug, Copy, Clone)]
pub struct PlayerTick {
    pub pos: Vec2,
    pub hp: u8,
}

#[derive(Event, Debug)]
pub struct UserCmdEvent {
    pub seq_num: u16,
    pub id: u8,
    pub tick: UserCmd
}

/// the information that the client needs to produce on each tick
// TODO this should just have inputs rather than a pos
#[derive(Serialize, Deserialize, Debug, Copy, Clone)]
pub struct UserCmd {
    pub pos: Vec2,
    pub dir: f32,
}

#[derive(Component)]
pub struct LocalPlayer;  // marks the player controlled by the local computer

#[derive(Component)]
pub struct PlayerWeapon;

#[derive(Component)]
pub struct HealthBar;

#[derive(Component)]
struct DespawnPlayerWeaponTimer(Timer);

#[derive(Component)]
pub struct Shield {
    pub active: bool, //shield on boolean
}

pub struct PlayerPlugin;

impl Plugin for PlayerPlugin{
    fn build(&self, app: &mut App){
        app.add_systems(FixedUpdate, fixed.before(enemy::fixed_move))
            .add_systems(Update,
                (spawn_weapon_on_click,
                despawn_after_timer,
                update_health_bar,
                scoreboard_system,
                handle_dead_player,
                grab_powerup,
                move_player.run_if(in_state(AppState::Game)),
                packet, usercmd))
            .add_systems(OnEnter(AppState::Game), spawn_players)
<<<<<<< HEAD
            .add_systems(OnExit(AppState::Game), remove_players)
            .add_systems(Update, spawn_shield_on_right_click.run_if(in_state(AppState::Game)))
            .add_systems(Update, despawn_shield_on_right_click_release.run_if(in_state(AppState::Game)))
=======
            .add_systems(OnExit(AppState::Game), despawn_players)
>>>>>>> 64e4cec9
            .add_event::<PlayerTickEvent>()
            .add_event::<UserCmdEvent>();
    }
}


pub fn spawn_players(
    mut commands: Commands,
    entity_atlas: Res<Atlas>,
    asset_server: Res<AssetServer>,
    is_host: Res<IsHost>
) {
    for i in 0..MAX_PLAYERS {
        let pb = PosBuffer(CircularBuffer::new_from(Vec2::new(i as f32 * 100., i as f32 * 100.)));
        let pl = commands.spawn((
            Player(i as u8),
            pb,
            Health {
                current: PLAYER_DEFAULT_HP,
                max: PLAYER_DEFAULT_HP,
            },
            Score {
                current_score: 0,
            },
            SpriteSheetBundle {
                texture_atlas: entity_atlas.handle.clone(),
                sprite: TextureAtlasSprite { index: entity_atlas.coord_to_index(i as i32, 0), ..default()},
                transform: Transform::from_xyz(0., 0., 1.),
                ..default()
            },
            Collider(PLAYER_SIZE),
            StoredPowerUps {
                power_ups: [0; NUM_POWERUPS],
            },
        )).id();

        let health_bar = commands.spawn((
            SpriteBundle {
            texture: asset_server.load("healthbar.png").into(),
            transform: Transform {
                translation: Vec3::new(0., 24., 1.),
                ..Default::default()
            },
            ..Default::default()},
            HealthBar,
        )).id();

        commands.entity(pl).push_children(&[health_bar]);

        if i == 0 && is_host.0 {
            commands.entity(pl).insert(LocalPlayer);
        }
        if i == 1 && !is_host.0 {
            commands.entity(pl).insert(LocalPlayer);
        }
    }
}

// Despawn all players when exiting the game
pub fn despawn_players(mut commands: Commands, players: Query<Entity, With<Player>>) {
    for e in players.iter() {
        commands.entity(e).despawn();
    }
}

// Update the health bar of the player displayed during the game
pub fn update_health_bar(
    mut health_bar_query: Query<&mut Transform, With<HealthBar>>,
    mut player_health_query: Query<(&mut Health, &Children, &StoredPowerUps), With<Player>>,
) {
    for (mut health, children, player_power_ups) in player_health_query.iter_mut() {
        health.max = PLAYER_DEFAULT_HP + player_power_ups.power_ups[PowerUpType::MaxHPUp as usize] * MAX_HP_UP;
        for child in children.iter() {
            let tf = health_bar_query.get_mut(*child);
            if let Ok(mut tf) = tf {
                tf.scale = Vec3::new((health.current as f32) / (health.max as f32), 1.0, 1.0);
            }
        }
    }
}

// Update the score displayed during the game
pub fn scoreboard_system(
    player_score_query: Query<&Score, With<LocalPlayer>>,
    mut score_query: Query<&mut Text, With<ScoreDisplay>>,
) {
    for mut text in score_query.iter_mut() {
        let player = player_score_query.single();
        text.sections[0].value = format!("Score: {}", player.current_score);
    }
}

// If player hp <= 0, reset player position and subtract 1 from player score if possible
pub fn handle_dead_player(
    mut player_query: Query<(&mut Transform, &mut Health, &StoredPowerUps), (With<Player>, Without<Enemy>)>,
    mut score_query: Query<&mut Score, (With<Player>, Without<Enemy>)>,
) {
    for (mut tf, mut health, player_power_ups) in player_query.iter_mut() {
        if health.current <= 0 {
            for mut player in score_query.iter_mut() {
                if (player.current_score.checked_sub(1)).is_some() {
                    player.current_score -= 1;
                } else {
                    player.current_score = 0;
                }
            }
            let translation = Vec3::new(0.0, 0.0, 1.0);
            tf.translation = translation;
            health.current = PLAYER_DEFAULT_HP + player_power_ups.power_ups[PowerUpType::MaxHPUp as usize] * MAX_HP_UP;
        }
    }
}

// if the player collides with a powerup, add it to the player's powerup list
pub fn grab_powerup(
    mut commands: Commands,
    mut player_query: Query<(&Transform, &mut Health, &mut StoredPowerUps), With<Player>>,
    powerup_query: Query<(Entity, &Transform, &PowerUp), With<PowerUp>>,
) {
    for (player_transform, mut player_health, mut player_power_ups) in player_query.iter_mut() {
        for (powerup_entity, powerup_transform, power_up) in powerup_query.iter() {
            // check detection
            let player_pos = player_transform.translation.truncate();
            let powerup_pos = powerup_transform.translation.truncate();
            if player_pos.distance(powerup_pos) < 16. {
                print!("grabbed powerup\n");
                // add powerup to player
                // player_power_ups.power_ups[power_up.0 as usize] += 1; // THIS DOES NOT WORK! I have no idea why
                match power_up.0
                {
                    components::PowerUpType::DamageDealtUp => {
                        player_power_ups.power_ups[PowerUpType::DamageDealtUp as usize] += 1;
                    },
                    components::PowerUpType::DamageReductionUp => {
                        player_power_ups.power_ups[PowerUpType::DamageReductionUp as usize] += 1;
                    },
                    components::PowerUpType::MaxHPUp => {
                        player_power_ups.power_ups[PowerUpType::MaxHPUp as usize] += 1;
                        player_health.current += MAX_HP_UP;
                    },
                    components::PowerUpType::AttackSpeedUp => {
                        player_power_ups.power_ups[PowerUpType::AttackSpeedUp as usize] += 1;
                        // TODO: add attack speed change somewhere
                    },
                    components::PowerUpType::MovementSpeedUp => {
                        player_power_ups.power_ups[PowerUpType::MovementSpeedUp as usize] += 1;
                    },
                }
                print!("{:?}\n", player_power_ups.power_ups);
                // despawn powerup
                commands.entity(powerup_entity).despawn();
            }
        }
    }
}

// Spawn a sword on the player's position when left mouse button is clicked
pub fn spawn_weapon_on_click(
    mut commands: Commands,
    asset_server: Res<AssetServer>,
    mouse_button_inputs: Res<Input<MouseButton>>,
    window_query: Query<&Window, With<PrimaryWindow>>,
    player_query: Query<(Entity, &Transform, &Player, &StoredPowerUps), With<LocalPlayer>>,
    mut enemy_query: Query<(&Transform, &Collider, &mut Health, &mut LastAttacker), With<Enemy>>,
) {

    if !mouse_button_inputs.just_pressed(MouseButton::Left) {
        return;
    }
    let window = window_query.get_single().unwrap();
    for (player_entity, player_transform, player_id, player_power_ups) in player_query.iter() {
        let window_size = Vec2::new(window.width(), window.height());
        let cursor_position = window.cursor_position().unwrap();
        let cursor_position_in_world = Vec2::new(cursor_position.x, window_size.y - cursor_position.y) - window_size * 0.5;
    
        let direction_vector = cursor_position_in_world.normalize();
        let weapon_direction = direction_vector.y.atan2(direction_vector.x);

        let circle_radius = 50.0;// position spawning the sword, make it variable later
        let offset_x = circle_radius * weapon_direction.cos();
        let offset_y = circle_radius * weapon_direction.sin();
        let offset = Vec2::new(offset_x, offset_y);
            
        commands.entity(player_entity).with_children(|parent| {
            parent.spawn(SpriteBundle {
                texture: asset_server.load("sword01.png").into(),
                transform: Transform {
                    translation: Vec3::new(offset.x, offset.y, 5.0),
                    rotation: Quat::from_rotation_z(weapon_direction),
                    ..Default::default()
                },
                ..Default::default()
            }).insert(PlayerWeapon).insert(DespawnPlayerWeaponTimer(Timer::from_seconds(1.0, TimerMode::Once)));
        });

        let (start, end) = attack_line_trace(player_transform, offset);
        for (enemy_transform, collider, mut health, mut last_attacker) in enemy_query.iter_mut() {
            if line_intersects_aabb(start, end, enemy_transform.translation.truncate(), collider.0) {
                last_attacker.0 = Some(player_id.0);
                match health.current.checked_sub(SWORD_DAMAGE + player_power_ups.power_ups[PowerUpType::DamageDealtUp as usize] * DAMAGE_DEALT_UP) {
                    Some(v) => {
                        health.current = v;
                    }
                    None => {
                        health.current = 0;
                    }
                }
            }
        }
    }
}

fn despawn_after_timer(
    mut commands: Commands,
    time: Res<Time>,
    mut query: Query<(Entity, &mut DespawnPlayerWeaponTimer)>,
) {
    for (entity, mut despawn_timer) in query.iter_mut() {
        despawn_timer.0.tick(time.delta());
        if despawn_timer.0.finished() {
            commands.entity(entity).despawn();
        }
    }
}

fn attack_line_trace(player_transform: &Transform, weapon_offset: Vec2) -> (Vec2, Vec2) {
    let start = player_transform.translation.truncate();
    let end = start + weapon_offset;
    (start, end)
}

fn line_intersects_aabb(start: Vec2, end: Vec2, box_center: Vec2, box_size: Vec2) -> bool {
    let dir = (end - start).normalize();

    let t1 = (box_center.x - box_size.x / 2.0 - start.x) / dir.x;
    let t2 = (box_center.x + box_size.x / 2.0 - start.x) / dir.x;
    let t3 = (box_center.y - box_size.y / 2.0 - start.y) / dir.y;
    let t4 = (box_center.y + box_size.y / 2.0 - start.y) / dir.y;

    let tmin = t1.min(t2).max(t3.min(t4));
    let tmax = t1.max(t2).min(t3.max(t4));

    if tmax < 0.0 || tmin > tmax {
        return false;
    }

    let t = if tmin < 0.0 { tmax } else { tmin };
    return t > 0.0 && t * t < (end - start).length_squared();
}

pub fn spawn_shield_on_right_click(
    mut commands: Commands,
    asset_server: Res<AssetServer>,
    mouse_button_inputs: Res<Input<MouseButton>>,
    query: Query<(Entity, &Transform), With<LocalPlayer>>,
) {
    if mouse_button_inputs.just_pressed(MouseButton::Right) {
        let shield_texture_handle = asset_server.load("shield01.png"); //where to replace the shield image

        for (player_entity, _player_transform) in query.iter() {
            commands.entity(player_entity).with_children(|parent| {
                parent.spawn(SpriteBundle {
                    texture: shield_texture_handle.clone(),
                    transform: Transform {
                        translation: Vec3::new(0.0, 0.0, 0.5),
                        ..Default::default()
                    },
                    ..Default::default()
                }).insert(Shield { active: true });
            });
        }
    }
}

pub fn despawn_shield_on_right_click_release(
    mut commands: Commands,
    mouse_button_inputs: Res<Input<MouseButton>>,
    query: Query<(Entity, &Children), With<LocalPlayer>>,
    shield_query: Query<Entity, With<Shield>>,
) {
    if mouse_button_inputs.just_released(MouseButton::Right) {
        for (_player, children) in query.iter() {
            for &child in children.iter() {
                if shield_query.get(child).is_ok() {
                    commands.entity(child).despawn();
                }
            }
        }
    }
}




pub fn fixed(
        tick: Res<net::TickNum>,
        mut players: Query<(&mut PosBuffer, &Transform), With<LocalPlayer>>,
    ) {
    for ( mut player_pos_buffer, current_pos) in &mut players {
        // pull current position into PositionBuffer
        player_pos_buffer.0.set(tick.0, Vec2::new(current_pos.translation.x, current_pos.translation.y));
    }
}

pub fn packet(
    mut player_reader: EventReader<PlayerTickEvent>,
    mut player_query: Query<(&Player, &mut PosBuffer)>
) {
    //TODO if you receive info that your predicted local position is wrong, it needs to be corrected
    for ev in player_reader.iter() {
        // TODO this is slow but i have no idea how to make the borrow checker okay
        //   with the idea of an array of player PosBuffer references
        for (pl, mut pb) in &mut player_query {
            if pl.0 == ev.id {
                pb.0.set(ev.seq_num, ev.tick.pos);
            }
        }
    }
}

pub fn usercmd(
    mut usercmd_reader: EventReader<UserCmdEvent>,
    mut player_query: Query<(&Player, &mut PosBuffer)>
) {
    // TODO in the future usercmds are just inputs, so here is where movement would be calculated
    //   ideally using the same function that clients use for local prediction
    for ev in usercmd_reader.iter() {
        // TODO this is slow but i have no idea how to make the borrow checker okay
        //   with the idea of an array of player PosBuffer references
        for (pl, mut pb) in &mut player_query {
            if pl.0 == ev.id {
                pb.0.set(ev.seq_num, ev.tick.pos);
            }
        }
    }
}<|MERGE_RESOLUTION|>--- conflicted
+++ resolved
@@ -81,13 +81,9 @@
                 move_player.run_if(in_state(AppState::Game)),
                 packet, usercmd))
             .add_systems(OnEnter(AppState::Game), spawn_players)
-<<<<<<< HEAD
             .add_systems(OnExit(AppState::Game), remove_players)
             .add_systems(Update, spawn_shield_on_right_click.run_if(in_state(AppState::Game)))
             .add_systems(Update, despawn_shield_on_right_click_release.run_if(in_state(AppState::Game)))
-=======
-            .add_systems(OnExit(AppState::Game), despawn_players)
->>>>>>> 64e4cec9
             .add_event::<PlayerTickEvent>()
             .add_event::<UserCmdEvent>();
     }
