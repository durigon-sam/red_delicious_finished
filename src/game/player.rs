--- conflicted
+++ resolved
@@ -52,9 +52,7 @@
     );
 }
 
-<<<<<<< HEAD
 // on FixedUpdate schedule
-//TODO check bounds
 pub fn fixed(
     mut players: Query<(&mut Player, &mut InputState)>) {
     let speed = 150. / TICKRATE as f32;
@@ -69,42 +67,6 @@
         pl.pos.y = f32::min(map::LEVEL_H / 2. - map::TILE_SIZE / 2., pl.pos.y);
         if pl.atk_frame == -1 && is.attack {
             pl.atk_frame = 0;
-=======
-pub fn move_player(
-    keyboard_input: Res<Input<KeyCode>>,
-    mut player_query: Query<&mut Transform, With<Player>>,
-    time: Res<Time>,
-){
-    if let Ok(mut transform) = player_query.get_single_mut(){
-        let mut direction = Vec3::ZERO;
-        
-        if keyboard_input.pressed(KeyCode::A){
-            if keyboard_input.pressed(KeyCode::S) {
-                direction += Vec3::new(-1.0, -1.0, 0.0);
-            }
-            else {
-                direction += Vec3::new(-1.0, 0.0, 0.0);
-            }
-        }
-        if keyboard_input.pressed(KeyCode::D){
-            if keyboard_input.pressed(KeyCode::S) {
-                direction += Vec3::new(1.0, -1.0, 0.0);
-            }
-            else {
-                direction += Vec3::new(1.0, 0.0, 0.0);
-            }
-        }
-        if keyboard_input.pressed(KeyCode::W){
-            if keyboard_input.pressed(KeyCode::D) {
-                direction += Vec3::new(1.0, 1.0, 0.0);
-            }
-            else if keyboard_input.pressed(KeyCode::A) {
-                direction += Vec3::new(-1.0, 1.0, 0.0);
-            }
-            else {
-                direction += Vec3::new(0.0, 1.0, 0.0);
-            }
->>>>>>> 4886e680
         }
         else if pl.atk_frame > atk_len {
             pl.atk_frame = -atk_cool;
