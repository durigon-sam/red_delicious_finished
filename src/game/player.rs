use bevy::prelude::*;
use bevy::window::PrimaryWindow;
use bevy::sprite::collide_aabb::collide;
use crate::{enemy, net};
use crate::game::movement::*;
use crate::{Atlas, AppState};
use serde::{Deserialize, Serialize};
use crate::buffers::*;
use crate::game::components::*;
use crate::net::IsHost;


pub const PLAYER_SPEED: f32 = 250.;
const PLAYER_DEFAULT_HP: u8 = 100;
pub const PLAYER_SIZE: Vec2 = Vec2 { x: 32., y: 32. };
pub const MAX_PLAYERS: usize = 4;
pub const PLAYER_DAMAGE: u8 = 10;

//TODO public struct resource holding player count

/// sent by network module to disperse information from the host
#[derive(Event, Debug)]
pub struct PlayerTickEvent {
    pub seq_num: u16,
    pub id: u8,
    pub tick: PlayerTick
}

/// the information that the host needs to produce on each tick
#[derive(Serialize, Deserialize, Debug, Copy, Clone)]
pub struct PlayerTick {
    pub pos: Vec2,
    pub hp: u8,
}

#[derive(Event, Debug)]
pub struct UserCmdEvent {
    pub seq_num: u16,
    pub id: u8,
    pub tick: UserCmd
}

/// the information that the client needs to produce on each tick
// TODO this should just have inputs rather than a pos
#[derive(Serialize, Deserialize, Debug, Copy, Clone)]
pub struct UserCmd {
    pub pos: Vec2,
    pub dir: f32,
}

#[derive(Component)]
pub struct LocalPlayer;  // marks the player controlled by the local computer


#[derive(Component)]
pub struct PlayerWeapon;

#[derive(Component)]
struct DespawnPlayerWeaponTimer(Timer);

pub struct PlayerPlugin;

impl Plugin for PlayerPlugin{
    fn build(&self, app: &mut App){
        app.add_systems(FixedUpdate, fixed.before(enemy::fixed))
            .add_systems(Update,
                (spawn_weapon_on_click,
                despawn_after_timer,
                despawn_dead,
                update_health_bar,
                move_player.run_if(in_state(AppState::Game)),
                packet, usercmd))
            .add_systems(OnEnter(AppState::Game), spawn_players)
            .add_event::<PlayerTickEvent>()
            .add_event::<UserCmdEvent>();
    }
}


pub fn spawn_players(
    mut commands: Commands,
    entity_atlas: Res<Atlas>,
    asset_server: Res<AssetServer>,
    is_host: Res<IsHost>
) {
    for i in 0..MAX_PLAYERS {

        let pb = PosBuffer(CircularBuffer::new_from(Vec2::new(i as f32 * 100., i as f32 * 100.)));
        let pl = commands.spawn((
            Player(i as u8),
            pb,
            Health {
                current: PLAYER_DEFAULT_HP,
                max: PLAYER_DEFAULT_HP,
            },
            SpriteSheetBundle {
                texture_atlas: entity_atlas.handle.clone(),
                sprite: TextureAtlasSprite { index: entity_atlas.coord_to_index(i as i32, 0), ..default()},
                transform: Transform::from_xyz(0., 0., 1.),
                ..default()
            },
            Collider(PLAYER_SIZE),
        )).id();

        let health_bar = commands.spawn(SpriteBundle {
            texture: asset_server.load("healthbar.png").into(),
            transform: Transform {
                translation: Vec3::new(0., 24., 2.),
                ..Default::default()
            },
            ..Default::default()
        }).id();

        commands.entity(pl).push_children(&[health_bar]);

        if i == 0 && is_host.0 {
            commands.entity(pl).insert(LocalPlayer);
        }
        if i == 1 && !is_host.0 {
            commands.entity(pl).insert(LocalPlayer);
        }
    }
}

// Despawn entity if their hp <= 0, sprite will not be removed from the screen
// Note: This is a very naive implementation, and will need to be updated later.
pub fn despawn_dead(
    mut commands: Commands,
    query: Query<(Entity, &Hp)>,
) {
    for (entity, hp) in query.iter() {
        if hp.0 <= 0.0 {
            commands.entity(entity).despawn();
        }
    }
}

// update the health bar child of player entity to reflect current hp
// TODO: Fix transformation to only apply to health bar, not player sprite.
pub fn update_health_bar(
    mut query: Query<(&Hp, &mut Transform)>,
) {
    for (hp, mut transform) in query.iter_mut() {
        let scale = Vec3::new(hp.0 / PLAYER_DEFAULT_HP, 1.0, 1.0);
        transform.scale = scale;
    }
}

pub fn spawn_weapon_on_click(
    mut commands: Commands,
    asset_server: Res<AssetServer>,
    mouse_button_inputs: Res<Input<MouseButton>>,
    window_query: Query<&Window, With<PrimaryWindow>>,
    query: Query<(Entity, &Transform), With<LocalPlayer>>,
    mut enemy_query: Query<(&Transform, &Collider, &mut Health), With<Enemy>>,
) {

    if !mouse_button_inputs.just_pressed(MouseButton::Left) {
        return;
    }
    let window = window_query.get_single().unwrap();
    for (player_entity, player_transform) in query.iter() {
        let window_size = Vec2::new(window.width(), window.height());
        let cursor_position = window.cursor_position().unwrap();
        let cursor_position_in_world = Vec2::new(cursor_position.x, window_size.y - cursor_position.y) - window_size * 0.5;
    
        let direction_vector = cursor_position_in_world.normalize();
        let weapon_direction = direction_vector.y.atan2(direction_vector.x);

        let circle_radius = 50.0;// position spawning the sword, make it variable later
        let offset_x = circle_radius * weapon_direction.cos();
        let offset_y = circle_radius * weapon_direction.sin();
        let offset = Vec2::new(offset_x, offset_y);
            
        commands.entity(player_entity).with_children(|parent| {
            parent.spawn(SpriteBundle {
                texture: asset_server.load("sword01.png").into(),
                transform: Transform {
                    translation: Vec3::new(offset.x, offset.y, 1.0),
                    rotation: Quat::from_rotation_z(weapon_direction),
                    ..Default::default()
                },
                ..Default::default()
            }).insert(PlayerWeapon).insert(DespawnPlayerWeaponTimer(Timer::from_seconds(1.0, TimerMode::Once)));
        });

        let (start, end) = attack_line_trace(player_transform, offset);
        for (enemy_transform, collider, mut hp) in enemy_query.iter_mut() {
            if line_intersects_aabb(start, end, enemy_transform.translation.truncate(), collider.0) {
                print!("Hit!\n");
<<<<<<< HEAD
                hp.0 -= 10.0;  // Assuming a damage value of 10, adjust as needed.
                if hp.0 <= 0.0 {
                    // TODO: Handle enemy death logic.
                    print!("Enemy dead!\n");
=======
                match hp.current.checked_sub(PLAYER_DAMAGE) {
                    Some(v) => {
                        hp.current = v;
                    }
                    None => {
                        hp.current = 0;
                        // TODO: Handle death
                    }
>>>>>>> c24fae9d
                }
            }
        }
    }
}

fn despawn_after_timer(
    mut commands: Commands,
    time: Res<Time>,
    mut query: Query<(Entity, &mut DespawnPlayerWeaponTimer)>,
) {
    for (entity, mut despawn_timer) in query.iter_mut() {
        despawn_timer.0.tick(time.delta());
        if despawn_timer.0.finished() {
            commands.entity(entity).despawn();
        }
    }
}

fn attack_line_trace(player_transform: &Transform, weapon_offset: Vec2) -> (Vec2, Vec2) {
    let start = player_transform.translation.truncate();
    let end = start + weapon_offset;
    (start, end)
}

fn line_intersects_aabb(start: Vec2, end: Vec2, box_center: Vec2, box_size: Vec2) -> bool {
    let dir = (end - start).normalize();

    let t1 = (box_center.x - box_size.x / 2.0 - start.x) / dir.x;
    let t2 = (box_center.x + box_size.x / 2.0 - start.x) / dir.x;
    let t3 = (box_center.y - box_size.y / 2.0 - start.y) / dir.y;
    let t4 = (box_center.y + box_size.y / 2.0 - start.y) / dir.y;

    let tmin = t1.min(t2).max(t3.min(t4));
    let tmax = t1.max(t2).min(t3.max(t4));

    if tmax < 0.0 || tmin > tmax {
        return false;
    }

    let t = if tmin < 0.0 { tmax } else { tmin };
    return t > 0.0 && t * t < (end - start).length_squared();
}


pub fn fixed(
        tick: Res<net::TickNum>,
        mut players: Query<(&mut PosBuffer, &Transform), With<LocalPlayer>>,
    ) {
    for ( mut player_pos_buffer, current_pos) in &mut players {
        // pull current position into PositionBuffer
        player_pos_buffer.0.set(tick.0, Vec2::new(current_pos.translation.x, current_pos.translation.y));
    }
}

pub fn packet(
    mut player_reader: EventReader<PlayerTickEvent>,
    mut player_query: Query<(&Player, &mut PosBuffer)>
) {
    //TODO if you receive info that your predicted local position is wrong, it needs to be corrected
    for ev in player_reader.iter() {
        // TODO this is slow but i have no idea how to make the borrow checker okay
        //   with the idea of an array of player PosBuffer references
        for (pl, mut pb) in &mut player_query {
            if pl.0 == ev.id {
                pb.0.set(ev.seq_num, ev.tick.pos);
            }
        }
    }
}

pub fn usercmd(
    mut usercmd_reader: EventReader<UserCmdEvent>,
    mut player_query: Query<(&Player, &mut PosBuffer)>
) {
    // TODO in the future usercmds are just inputs, so here is where movement would be calculated
    //   ideally using the same function that clients use for local prediction
    for ev in usercmd_reader.iter() {
        // TODO this is slow but i have no idea how to make the borrow checker okay
        //   with the idea of an array of player PosBuffer references
        for (pl, mut pb) in &mut player_query {
            if pl.0 == ev.id {
                pb.0.set(ev.seq_num, ev.tick.pos);
            }
        }
    }
}<|MERGE_RESOLUTION|>--- conflicted
+++ resolved
@@ -188,12 +188,6 @@
         for (enemy_transform, collider, mut hp) in enemy_query.iter_mut() {
             if line_intersects_aabb(start, end, enemy_transform.translation.truncate(), collider.0) {
                 print!("Hit!\n");
-<<<<<<< HEAD
-                hp.0 -= 10.0;  // Assuming a damage value of 10, adjust as needed.
-                if hp.0 <= 0.0 {
-                    // TODO: Handle enemy death logic.
-                    print!("Enemy dead!\n");
-=======
                 match hp.current.checked_sub(PLAYER_DAMAGE) {
                     Some(v) => {
                         hp.current = v;
@@ -202,7 +196,6 @@
                         hp.current = 0;
                         // TODO: Handle death
                     }
->>>>>>> c24fae9d
                 }
             }
         }
