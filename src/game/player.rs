use bevy::prelude::*;
use bevy::transform::commands;
use bevy::window::PrimaryWindow;
use crate::{enemy, net};
use crate::game::movement::*;
use crate::{Atlas, AppState};
use serde::{Deserialize, Serialize};
use crate::buffers::*;
use crate::game::components::*;
use crate::game::components;
use crate::game::enemy::LastAttacker;
use crate::net::IsHost;

pub const PLAYER_SPEED: f32 = 250.;
const PLAYER_DEFAULT_HP: u8 = 100;
pub const PLAYER_SIZE: Vec2 = Vec2 { x: 32., y: 32. };
pub const MAX_PLAYERS: usize = 4;
pub const SWORD_DAMAGE: u8 = 40;

//TODO public struct resource holding player count

/// sent by network module to disperse information from the host
#[derive(Event, Debug)]
pub struct PlayerTickEvent {
    pub seq_num: u16,
    pub id: u8,
    pub tick: PlayerTick
}

/// the information that the host needs to produce on each tick
#[derive(Serialize, Deserialize, Debug, Copy, Clone)]
pub struct PlayerTick {
    pub pos: Vec2,
    pub hp: u8,
}

#[derive(Event, Debug)]
pub struct UserCmdEvent {
    pub seq_num: u16,
    pub id: u8,
    pub tick: UserCmd
}

/// the information that the client needs to produce on each tick
// TODO this should just have inputs rather than a pos
#[derive(Serialize, Deserialize, Debug, Copy, Clone)]
pub struct UserCmd {
    pub pos: Vec2,
    pub dir: f32,
}

#[derive(Component)]
pub struct LocalPlayer;  // marks the player controlled by the local computer

#[derive(Component)]
pub struct PlayerWeapon;

#[derive(Component)]
pub struct HealthBar;

#[derive(Component)]
struct DespawnPlayerWeaponTimer(Timer);

pub struct PlayerPlugin;

impl Plugin for PlayerPlugin{
    fn build(&self, app: &mut App){
        app.add_systems(FixedUpdate, fixed.before(enemy::fixed_move))
            .add_systems(Update,
                (spawn_weapon_on_click,
                despawn_after_timer,
                update_health_bar,
                scoreboard_system,
                handle_dead_player,
                grab_powerup,
                move_player.run_if(in_state(AppState::Game)),
                packet, usercmd))
<<<<<<< HEAD
            .add_systems(OnExit(AppState::MainMenu), spawn_players)
            .add_systems(OnEnter(AppState::GameOver), remove_players)
=======
            .add_systems(OnEnter(AppState::Game), spawn_players)
            .add_systems(OnExit(AppState::Game), despawn_players)
>>>>>>> 64e4cec9
            .add_event::<PlayerTickEvent>()
            .add_event::<UserCmdEvent>();
    }
}


pub fn spawn_players(
    mut commands: Commands,
    entity_atlas: Res<Atlas>,
    asset_server: Res<AssetServer>,
    is_host: Res<IsHost>
) {
    for i in 0..MAX_PLAYERS {
        let pb = PosBuffer(CircularBuffer::new_from(Vec2::new(i as f32 * 100., i as f32 * 100.)));
        let pl = commands.spawn((
            Player(i as u8),
            pb,
            Health {
                current: PLAYER_DEFAULT_HP,
                max: PLAYER_DEFAULT_HP,
            },
            Score {
                current_score: 0,
            },
            SpriteSheetBundle {
                texture_atlas: entity_atlas.handle.clone(),
                sprite: TextureAtlasSprite { index: entity_atlas.coord_to_index(i as i32, 0), ..default()},
                transform: Transform::from_xyz(0., 0., 1.),
                ..default()
            },
            Collider(PLAYER_SIZE),
            StoredPowerUps {
                power_ups: [0; NUM_POWERUPS],
            },
        )).id();

        let health_bar = commands.spawn((
            SpriteBundle {
            texture: asset_server.load("healthbar.png").into(),
            transform: Transform {
                translation: Vec3::new(0., 24., 1.),
                ..Default::default()
            },
            ..Default::default()},
            HealthBar,
        )).id();

        commands.entity(pl).push_children(&[health_bar]);

        if i == 0 && is_host.0 {
            commands.entity(pl).insert(LocalPlayer);
        }
        if i == 1 && !is_host.0 {
            commands.entity(pl).insert(LocalPlayer);
        }
    }
}

// Despawn all players when exiting the game
pub fn despawn_players(mut commands: Commands, players: Query<Entity, With<Player>>) {
    for e in players.iter() {
        commands.entity(e).despawn();
    }
}

// Update the health bar of the player displayed during the game
pub fn update_health_bar(
    mut health_bar_query: Query<&mut Transform, With<HealthBar>>,
    mut player_health_query: Query<(&mut Health, &Children, &StoredPowerUps), With<Player>>,
) {
    for (mut health, children, player_power_ups) in player_health_query.iter_mut() {
        health.max = PLAYER_DEFAULT_HP + player_power_ups.power_ups[PowerUpType::MaxHPUp as usize] * MAX_HP_UP;
        for child in children.iter() {
            let tf = health_bar_query.get_mut(*child);
            if let Ok(mut tf) = tf {
                tf.scale = Vec3::new((health.current as f32) / (health.max as f32), 1.0, 1.0);
            }
        }
    }
}

// Update the score displayed during the game
pub fn scoreboard_system(
    player_score_query: Query<&Score, With<LocalPlayer>>,
    mut score_query: Query<&mut Text, With<ScoreDisplay>>,
) {
    for mut text in score_query.iter_mut() {
        let player = player_score_query.single();
        text.sections[0].value = format!("Score: {}", player.current_score);
    }
}

// If player hp <= 0, reset player position and subtract 1 from player score if possible
pub fn handle_dead_player(
<<<<<<< HEAD
    mut player_query: Query<(&mut Transform, &mut Health, Option<&LocalPlayer>), With<Player>>,
    mut score_query: Query<&mut Score, With<Player>>,
    mut app_state_next_state: ResMut<NextState<AppState>>
) {
    for (mut tf, mut health, lp) in player_query.iter_mut() {
=======
    mut player_query: Query<(&mut Transform, &mut Health, &StoredPowerUps), (With<Player>, Without<Enemy>)>,
    mut score_query: Query<&mut Score, (With<Player>, Without<Enemy>)>,
) {
    for (mut tf, mut health, player_power_ups) in player_query.iter_mut() {
>>>>>>> 64e4cec9
        if health.current <= 0 {
            for mut player in score_query.iter_mut() {
                if (player.current_score.checked_sub(1)).is_some() {
                    player.current_score -= 1;
                } else {
                    player.current_score = 0;
                }
            }
<<<<<<< HEAD

            // Local player died, transition to Respawn state
            if let Some(_lp) = lp {
                print!("local player died\n");
                app_state_next_state.set(AppState::Respawn);
            }

            print!("You died!\n");
=======
>>>>>>> 64e4cec9
            let translation = Vec3::new(0.0, 0.0, 1.0);
            tf.translation = translation;
            health.current = PLAYER_DEFAULT_HP + player_power_ups.power_ups[PowerUpType::MaxHPUp as usize] * MAX_HP_UP;
        }
    }
}

// if the player collides with a powerup, add it to the player's powerup list
pub fn grab_powerup(
    mut commands: Commands,
    mut player_query: Query<(&Transform, &mut Health, &mut StoredPowerUps), With<Player>>,
    powerup_query: Query<(Entity, &Transform, &PowerUp), With<PowerUp>>,
) {
    for (player_transform, mut player_health, mut player_power_ups) in player_query.iter_mut() {
        for (powerup_entity, powerup_transform, power_up) in powerup_query.iter() {
            // check detection
            let player_pos = player_transform.translation.truncate();
            let powerup_pos = powerup_transform.translation.truncate();
            if player_pos.distance(powerup_pos) < 16. {
                print!("grabbed powerup\n");
                // add powerup to player
                // player_power_ups.power_ups[power_up.0 as usize] += 1; // THIS DOES NOT WORK! I have no idea why
                match power_up.0
                {
                    components::PowerUpType::DamageDealtUp => {
                        player_power_ups.power_ups[PowerUpType::DamageDealtUp as usize] += 1;
                    },
                    components::PowerUpType::DamageReductionUp => {
                        player_power_ups.power_ups[PowerUpType::DamageReductionUp as usize] += 1;
                    },
                    components::PowerUpType::MaxHPUp => {
                        player_power_ups.power_ups[PowerUpType::MaxHPUp as usize] += 1;
                        player_health.current += MAX_HP_UP;
                    },
                    components::PowerUpType::AttackSpeedUp => {
                        player_power_ups.power_ups[PowerUpType::AttackSpeedUp as usize] += 1;
                        // TODO: add attack speed change somewhere
                    },
                    components::PowerUpType::MovementSpeedUp => {
                        player_power_ups.power_ups[PowerUpType::MovementSpeedUp as usize] += 1;
                    },
                }
                print!("{:?}\n", player_power_ups.power_ups);
                // despawn powerup
                commands.entity(powerup_entity).despawn();
            }
        }
    }
}

// Spawn a sword on the player's position when left mouse button is clicked
pub fn spawn_weapon_on_click(
    mut commands: Commands,
    asset_server: Res<AssetServer>,
    mouse_button_inputs: Res<Input<MouseButton>>,
    window_query: Query<&Window, With<PrimaryWindow>>,
    player_query: Query<(Entity, &Transform, &Player, &StoredPowerUps), With<LocalPlayer>>,
    mut enemy_query: Query<(&Transform, &Collider, &mut Health, &mut LastAttacker), With<Enemy>>,
) {

    if !mouse_button_inputs.just_pressed(MouseButton::Left) {
        return;
    }
    let window = window_query.get_single().unwrap();
    for (player_entity, player_transform, player_id, player_power_ups) in player_query.iter() {
        let window_size = Vec2::new(window.width(), window.height());
        let cursor_position = window.cursor_position().unwrap();
        let cursor_position_in_world = Vec2::new(cursor_position.x, window_size.y - cursor_position.y) - window_size * 0.5;
    
        let direction_vector = cursor_position_in_world.normalize();
        let weapon_direction = direction_vector.y.atan2(direction_vector.x);

        let circle_radius = 50.0;// position spawning the sword, make it variable later
        let offset_x = circle_radius * weapon_direction.cos();
        let offset_y = circle_radius * weapon_direction.sin();
        let offset = Vec2::new(offset_x, offset_y);
            
        commands.entity(player_entity).with_children(|parent| {
            parent.spawn(SpriteBundle {
                texture: asset_server.load("sword01.png").into(),
                transform: Transform {
                    translation: Vec3::new(offset.x, offset.y, 5.0),
                    rotation: Quat::from_rotation_z(weapon_direction),
                    ..Default::default()
                },
                ..Default::default()
            }).insert(PlayerWeapon).insert(DespawnPlayerWeaponTimer(Timer::from_seconds(1.0, TimerMode::Once)));
        });

        let (start, end) = attack_line_trace(player_transform, offset);
        for (enemy_transform, collider, mut health, mut last_attacker) in enemy_query.iter_mut() {
            if line_intersects_aabb(start, end, enemy_transform.translation.truncate(), collider.0) {
                last_attacker.0 = Some(player_id.0);
                match health.current.checked_sub(SWORD_DAMAGE + player_power_ups.power_ups[PowerUpType::DamageDealtUp as usize] * DAMAGE_DEALT_UP) {
                    Some(v) => {
                        health.current = v;
                    }
                    None => {
                        health.current = 0;
                    }
                }
            }
        }
    }
}

fn despawn_after_timer(
    mut commands: Commands,
    time: Res<Time>,
    mut query: Query<(Entity, &mut DespawnPlayerWeaponTimer)>,
) {
    for (entity, mut despawn_timer) in query.iter_mut() {
        despawn_timer.0.tick(time.delta());
        if despawn_timer.0.finished() {
            commands.entity(entity).despawn();
        }
    }
}

fn attack_line_trace(player_transform: &Transform, weapon_offset: Vec2) -> (Vec2, Vec2) {
    let start = player_transform.translation.truncate();
    let end = start + weapon_offset;
    (start, end)
}

fn line_intersects_aabb(start: Vec2, end: Vec2, box_center: Vec2, box_size: Vec2) -> bool {
    let dir = (end - start).normalize();

    let t1 = (box_center.x - box_size.x / 2.0 - start.x) / dir.x;
    let t2 = (box_center.x + box_size.x / 2.0 - start.x) / dir.x;
    let t3 = (box_center.y - box_size.y / 2.0 - start.y) / dir.y;
    let t4 = (box_center.y + box_size.y / 2.0 - start.y) / dir.y;

    let tmin = t1.min(t2).max(t3.min(t4));
    let tmax = t1.max(t2).min(t3.max(t4));

    if tmax < 0.0 || tmin > tmax {
        return false;
    }

    let t = if tmin < 0.0 { tmax } else { tmin };
    return t > 0.0 && t * t < (end - start).length_squared();
}


pub fn fixed(
        tick: Res<net::TickNum>,
        mut players: Query<(&mut PosBuffer, &Transform), With<LocalPlayer>>,
    ) {
    for ( mut player_pos_buffer, current_pos) in &mut players {
        // pull current position into PositionBuffer
        player_pos_buffer.0.set(tick.0, Vec2::new(current_pos.translation.x, current_pos.translation.y));
    }
}

pub fn packet(
    mut player_reader: EventReader<PlayerTickEvent>,
    mut player_query: Query<(&Player, &mut PosBuffer)>
) {
    //TODO if you receive info that your predicted local position is wrong, it needs to be corrected
    for ev in player_reader.iter() {
        // TODO this is slow but i have no idea how to make the borrow checker okay
        //   with the idea of an array of player PosBuffer references
        for (pl, mut pb) in &mut player_query {
            if pl.0 == ev.id {
                pb.0.set(ev.seq_num, ev.tick.pos);
            }
        }
    }
}

pub fn usercmd(
    mut usercmd_reader: EventReader<UserCmdEvent>,
    mut player_query: Query<(&Player, &mut PosBuffer)>
) {
    // TODO in the future usercmds are just inputs, so here is where movement would be calculated
    //   ideally using the same function that clients use for local prediction
    for ev in usercmd_reader.iter() {
        // TODO this is slow but i have no idea how to make the borrow checker okay
        //   with the idea of an array of player PosBuffer references
        for (pl, mut pb) in &mut player_query {
            if pl.0 == ev.id {
                pb.0.set(ev.seq_num, ev.tick.pos);
            }
        }
    }
}<|MERGE_RESOLUTION|>--- conflicted
+++ resolved
@@ -75,13 +75,8 @@
                 grab_powerup,
                 move_player.run_if(in_state(AppState::Game)),
                 packet, usercmd))
-<<<<<<< HEAD
             .add_systems(OnExit(AppState::MainMenu), spawn_players)
-            .add_systems(OnEnter(AppState::GameOver), remove_players)
-=======
-            .add_systems(OnEnter(AppState::Game), spawn_players)
-            .add_systems(OnExit(AppState::Game), despawn_players)
->>>>>>> 64e4cec9
+            .add_systems(OnEnter(AppState::GameOver), despawn_players)
             .add_event::<PlayerTickEvent>()
             .add_event::<UserCmdEvent>();
     }
@@ -147,7 +142,8 @@
     }
 }
 
-// Update the health bar of the player displayed during the game
+
+// Update the health bar child of player entity to reflect current hp
 pub fn update_health_bar(
     mut health_bar_query: Query<&mut Transform, With<HealthBar>>,
     mut player_health_query: Query<(&mut Health, &Children, &StoredPowerUps), With<Player>>,
@@ -176,18 +172,11 @@
 
 // If player hp <= 0, reset player position and subtract 1 from player score if possible
 pub fn handle_dead_player(
-<<<<<<< HEAD
-    mut player_query: Query<(&mut Transform, &mut Health, Option<&LocalPlayer>), With<Player>>,
-    mut score_query: Query<&mut Score, With<Player>>,
+    mut player_query: Query<(&mut Transform, &mut Health, Option<&LocalPlayer>, &StoredPowerUps), (With<Player>, Without<Enemy>)>,
+    mut score_query: Query<&mut Score, (With<Player>, Without<Enemy>)>,
     mut app_state_next_state: ResMut<NextState<AppState>>
 ) {
-    for (mut tf, mut health, lp) in player_query.iter_mut() {
-=======
-    mut player_query: Query<(&mut Transform, &mut Health, &StoredPowerUps), (With<Player>, Without<Enemy>)>,
-    mut score_query: Query<&mut Score, (With<Player>, Without<Enemy>)>,
-) {
-    for (mut tf, mut health, player_power_ups) in player_query.iter_mut() {
->>>>>>> 64e4cec9
+    for (mut tf, mut health, lp, spu) in player_query.iter_mut() {
         if health.current <= 0 {
             for mut player in score_query.iter_mut() {
                 if (player.current_score.checked_sub(1)).is_some() {
@@ -196,7 +185,6 @@
                     player.current_score = 0;
                 }
             }
-<<<<<<< HEAD
 
             // Local player died, transition to Respawn state
             if let Some(_lp) = lp {
@@ -205,11 +193,9 @@
             }
 
             print!("You died!\n");
-=======
->>>>>>> 64e4cec9
             let translation = Vec3::new(0.0, 0.0, 1.0);
             tf.translation = translation;
-            health.current = PLAYER_DEFAULT_HP + player_power_ups.power_ups[PowerUpType::MaxHPUp as usize] * MAX_HP_UP;
+            health.current = PLAYER_DEFAULT_HP + spu.power_ups[PowerUpType::MaxHPUp as usize] * MAX_HP_UP;
         }
     }
 }
