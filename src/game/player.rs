--- conflicted
+++ resolved
@@ -69,28 +69,16 @@
     fn build(&self, app: &mut App){
         app.add_systems(FixedUpdate, update_buffer.before(enemy::fixed_move))
             .add_systems(Update,
-<<<<<<< HEAD
                 (update_health_bars,
                 update_score,
                 update_players,
                 handle_attack,
                 handle_move,
+                grab_powerup,
                 handle_packet_client.run_if(is_client),
                 handle_packet_host.run_if(is_host)).run_if(in_state(AppState::Game)))
             .add_systems(OnEnter(AppState::Game), (create_players, reset_cooldowns))
             .add_systems(OnExit(AppState::Game), remove_players)
-=======
-                (spawn_weapon_on_click,
-                despawn_after_timer,
-                update_health_bar,
-                scoreboard_system,
-                handle_dead_player,
-                grab_powerup,
-                move_player.run_if(in_state(AppState::Game)),
-                packet, usercmd))
-            .add_systems(OnEnter(AppState::Game), spawn_players)
-            .add_systems(OnExit(AppState::Game), despawn_players)
->>>>>>> 64e4cec9
             .add_event::<PlayerTickEvent>()
             .add_event::<UserCmdEvent>();
     }
@@ -122,13 +110,10 @@
                 ..default()
             },
             Collider(PLAYER_SIZE),
-<<<<<<< HEAD
-            Cooldown(Timer::from_seconds(COOLDOWN, TimerMode::Once))
-=======
             StoredPowerUps {
                 power_ups: [0; NUM_POWERUPS],
             },
->>>>>>> 64e4cec9
+            Cooldown(Timer::from_seconds(COOLDOWN, TimerMode::Once))
         )).id();
 
         let health_bar = commands.spawn((
@@ -153,7 +138,6 @@
     }
 }
 
-<<<<<<< HEAD
 pub fn reset_cooldowns(mut query: Query<&mut Cooldown, With<Player>>) {
     for mut c in &mut query {
         c.0.tick(Duration::from_secs_f32(100.));
@@ -161,21 +145,12 @@
 }
 
 pub fn remove_players(mut commands: Commands, players: Query<Entity, With<Player>>) {
-=======
-// Despawn all players when exiting the game
-pub fn despawn_players(mut commands: Commands, players: Query<Entity, With<Player>>) {
->>>>>>> 64e4cec9
     for e in players.iter() {
         commands.entity(e).despawn();
     }
 }
 
-<<<<<<< HEAD
 pub fn update_health_bars(
-=======
-// Update the health bar of the player displayed during the game
-pub fn update_health_bar(
->>>>>>> 64e4cec9
     mut health_bar_query: Query<&mut Transform, With<HealthBar>>,
     mut player_health_query: Query<(&mut Health, &Children, &StoredPowerUps), With<Player>>,
 ) {
@@ -202,15 +177,9 @@
 }
 
 // If player hp <= 0, reset player position and subtract 1 from player score if possible
-<<<<<<< HEAD
 pub fn update_players(
     mut player_query: Query<(&mut Transform, &mut Health), With<Player>>,
     mut score_query: Query<&mut Score, With<Player>>,
-=======
-pub fn handle_dead_player(
-    mut player_query: Query<(&mut Transform, &mut Health, &StoredPowerUps), (With<Player>, Without<Enemy>)>,
-    mut score_query: Query<&mut Score, (With<Player>, Without<Enemy>)>,
->>>>>>> 64e4cec9
 ) {
     for (mut tf, mut health, player_power_ups) in player_query.iter_mut() {
         if health.current <= 0 {
@@ -271,32 +240,22 @@
     }
 }
 
-<<<<<<< HEAD
 pub fn handle_attack(
-=======
-// Spawn a sword on the player's position when left mouse button is clicked
-pub fn spawn_weapon_on_click(
->>>>>>> 64e4cec9
     mut commands: Commands,
     time: Res<Time>,
     asset_server: Res<AssetServer>,
     mouse_button_inputs: Res<Input<MouseButton>>,
     window_query: Query<&Window, With<PrimaryWindow>>,
-<<<<<<< HEAD
-    mut player_query: Query<(Entity, &Transform, &Player, &mut Cooldown), With<LocalPlayer>>,
-=======
-    player_query: Query<(Entity, &Transform, &Player, &StoredPowerUps), With<LocalPlayer>>,
->>>>>>> 64e4cec9
+    mut player_query: Query<(Entity, &Transform, &Player, &mut Cooldown, &StoredPowerUps), With<LocalPlayer>>,
     mut enemy_query: Query<(&Transform, &Collider, &mut Health, &mut LastAttacker), With<Enemy>>,
 ) {
-    let (e, t, p, mut c) = player_query.single_mut();
+    let (e, t, p, mut c, spu) = player_query.single_mut();
     c.0.tick(time.delta());
     if !(mouse_button_inputs.pressed(MouseButton::Left) && c.0.finished()) {
         return;
     }
     c.0.reset();
     let window = window_query.get_single().unwrap();
-<<<<<<< HEAD
     let window_size = Vec2::new(window.width(), window.height());
     let cursor_position = window.cursor_position().unwrap();
     let cursor_position_in_world = Vec2::new(cursor_position.x, window_size.y - cursor_position.y) - window_size * 0.5;
@@ -327,50 +286,12 @@
     for (enemy_transform, collider, mut health, mut last_attacker) in enemy_query.iter_mut() {
         if line_intersects_aabb(start, end, enemy_transform.translation.truncate(), collider.0) {
             last_attacker.0 = Some(p.0);
-            match health.current.checked_sub(SWORD_DAMAGE) {
+            match health.current.checked_sub(SWORD_DAMAGE + spu.power_ups[PowerUpType::DamageDealtUp as usize] * DAMAGE_DEALT_UP) {
                 Some(v) => {
                     health.current = v;
                 }
                 None => {
                     health.current = 0;
-=======
-    for (player_entity, player_transform, player_id, player_power_ups) in player_query.iter() {
-        let window_size = Vec2::new(window.width(), window.height());
-        let cursor_position = window.cursor_position().unwrap();
-        let cursor_position_in_world = Vec2::new(cursor_position.x, window_size.y - cursor_position.y) - window_size * 0.5;
-    
-        let direction_vector = cursor_position_in_world.normalize();
-        let weapon_direction = direction_vector.y.atan2(direction_vector.x);
-
-        let circle_radius = 50.0;// position spawning the sword, make it variable later
-        let offset_x = circle_radius * weapon_direction.cos();
-        let offset_y = circle_radius * weapon_direction.sin();
-        let offset = Vec2::new(offset_x, offset_y);
-            
-        commands.entity(player_entity).with_children(|parent| {
-            parent.spawn(SpriteBundle {
-                texture: asset_server.load("sword01.png").into(),
-                transform: Transform {
-                    translation: Vec3::new(offset.x, offset.y, 5.0),
-                    rotation: Quat::from_rotation_z(weapon_direction),
-                    ..Default::default()
-                },
-                ..Default::default()
-            }).insert(PlayerWeapon).insert(DespawnPlayerWeaponTimer(Timer::from_seconds(1.0, TimerMode::Once)));
-        });
-
-        let (start, end) = attack_line_trace(player_transform, offset);
-        for (enemy_transform, collider, mut health, mut last_attacker) in enemy_query.iter_mut() {
-            if line_intersects_aabb(start, end, enemy_transform.translation.truncate(), collider.0) {
-                last_attacker.0 = Some(player_id.0);
-                match health.current.checked_sub(SWORD_DAMAGE + player_power_ups.power_ups[PowerUpType::DamageDealtUp as usize] * DAMAGE_DEALT_UP) {
-                    Some(v) => {
-                        health.current = v;
-                    }
-                    None => {
-                        health.current = 0;
-                    }
->>>>>>> 64e4cec9
                 }
             }
         }
