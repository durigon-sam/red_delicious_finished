use std::time::Duration;
use bevy::math::Vec3Swizzles;
use bevy::prelude::*;
use bevy::window::PrimaryWindow;
use crate::enemy;
use crate::game::movement::*;
use crate::{Atlas, AppState};
use crate::buffers::*;
use crate::game::camera::SpatialCameraBundle;
use crate::game::components::*;
use crate::game::enemy::LastAttacker;
use crate::game::PlayerId;
use crate::net::{is_client, is_host};
use crate::net::packets::{PlayerTickEvent, UserCmdEvent};

pub const PLAYER_SPEED: f32 = 250.;
pub const PLAYER_DEFAULT_HP: u8 = 100;
pub const PLAYER_DEFAULT_DEF: f32 = 1.;
pub const PLAYER_SIZE: Vec2 = Vec2 { x: 32., y: 32. };
pub const MAX_PLAYERS: usize = 4;
pub const SWORD_DAMAGE: u8 = 40;
const DEFAULT_COOLDOWN: f32 = 0.2;

#[derive(Event)]
pub struct SetIdEvent(pub u8);
<<<<<<< HEAD

/// sent by network module to disperse information from the host
#[derive(Event, Debug)]
pub struct PlayerTickEvent {
    pub seq_num: u16,
    pub id: u8,
    pub tick: PlayerTick
}

/// the information that the host needs to produce on each tick
#[derive(Serialize, Deserialize, Debug, Copy, Clone)]
pub struct PlayerTick {
    pub pos: Vec2,
    pub hp: u8,
}

#[derive(Event, Debug)]
pub struct UserCmdEvent {
    pub seq_num: u16,
    pub id: u8,
    pub tick: UserCmd
}

/// the information that the client needs to produce on each tick
#[derive(Serialize, Deserialize, Debug, Copy, Clone)]
pub struct UserCmd {
    pub pos: Vec2,
    pub dir: f32,
}
=======
>>>>>>> 97771938

#[derive(Event)]
pub struct LocalPlayerDeathEvent;

#[derive(Event)]
pub struct LocalPlayerSpawnEvent;

/// Marks the player controlled by the local computer
#[derive(Component)]
pub struct LocalPlayer;

#[derive(Component)]
pub struct PlayerWeapon;

#[derive(Component)]
pub struct Cooldown(pub Timer);

#[derive(Component)]
pub struct HealthBar;

#[derive(Component)]
pub struct Shield;

#[derive(Component)]
pub struct PlayerShield {
    pub active: bool,
}

pub struct PlayerPlugin;

impl Plugin for PlayerPlugin{
    fn build(&self, app: &mut App){
        app.add_systems(FixedUpdate, update_buffer.before(enemy::fixed_move))
            .add_systems(Update,
                (update_health_bars,
                update_score,
                update_players,
                handle_attack,
                grab_powerup,
                handle_move,
                spawn_shield_on_right_click,
                despawn_shield_on_right_click_release.after(spawn_shield_on_right_click),
                handle_tick_events.run_if(is_client),
                handle_usercmd_events.run_if(is_host)).run_if(in_state(AppState::Game)))
            .add_systems(Update, handle_id_events.run_if(is_client).run_if(in_state(AppState::Connecting)))
            .add_systems(OnEnter(AppState::Game), (spawn_players, reset_cooldowns))
            .add_systems(OnEnter(AppState::GameOver), remove_players)
<<<<<<< HEAD
            .add_event::<PlayerTickEvent>()
            .add_event::<SetIdEvent>()
            .add_event::<UserCmdEvent>()
=======
            .add_event::<SetIdEvent>()
>>>>>>> 97771938
            .add_event::<LocalPlayerDeathEvent>()
            .add_event::<LocalPlayerSpawnEvent>();
    }
}

pub fn reset_cooldowns(mut query: Query<&mut Cooldown, With<Player>>) {
    for mut c in &mut query {
        c.0.tick(Duration::from_secs_f32(100.));
    }
}

pub fn spawn_players(
    mut commands: Commands,
    entity_atlas: Res<Atlas>,
    asset_server: Res<AssetServer>,
    res_id: Res<PlayerId>
) {
    for i in 0..MAX_PLAYERS {
        let mut pl;
        // TODO part of the bandaid syncing test stuff
        if i == 0 && res_id.0 == 1 {
            pl = commands.spawn((
                Player(i as u8),
                PosBuffer(CircularBuffer::new()),
                Score(0),
                Health {
                    current: PLAYER_DEFAULT_HP,
                    max: PLAYER_DEFAULT_HP,
                    dead: false
                },
                SpriteSheetBundle {
                    texture_atlas: entity_atlas.handle.clone(),
                    sprite: TextureAtlasSprite { index: entity_atlas.coord_to_index(i as i32, 0), ..default()},
                    visibility: Visibility::Visible,
                    transform: Transform::from_xyz(0., 0., 1.),
                    ..default()
                },
                Collider(PLAYER_SIZE),
                Cooldown(Timer::from_seconds(DEFAULT_COOLDOWN, TimerMode::Once)),
                StoredPowerUps {
                    power_ups: [0; NUM_POWERUPS],
                },
                PlayerShield {
                    active: false,
                },
            )).id();
        }
        else {
            pl = commands.spawn((
                Player(i as u8),
                PosBuffer(CircularBuffer::new()),
                Score(0),
                Health {
                    current: 0,
                    max: PLAYER_DEFAULT_HP,
                    dead: false
                },
                SpriteSheetBundle {
                    texture_atlas: entity_atlas.handle.clone(),
                    sprite: TextureAtlasSprite { index: entity_atlas.coord_to_index(i as i32, 0), ..default()},
                    visibility: Visibility::Hidden,
                    transform: Transform::from_xyz(0., 0., 1.),
                    ..default()
                },
                Collider(PLAYER_SIZE),
                Cooldown(Timer::from_seconds(DEFAULT_COOLDOWN, TimerMode::Once)),
                StoredPowerUps {
                    power_ups: [0; NUM_POWERUPS],
                },
                PlayerShield {
                    active: false,
                },
            )).id();
        }

        if i as u8 == res_id.0 {
            commands.entity(pl).insert(LocalPlayer);
        }

        let health_bar = commands.spawn((
            SpriteBundle {
                texture: asset_server.load("healthbar.png"),
                transform: Transform {
                    translation: Vec3::new(0., 24., 2.),
                    ..Default::default()
                },
                ..Default::default()},
            HealthBar,
        )).id();

        commands.entity(pl).push_children(&[health_bar]);
    }
}

pub fn remove_players(
    mut commands: Commands,
    players: Query<Entity, With<Player>>,
) {
    for e in players.iter() {
        commands.entity(e).despawn_recursive();
    }
}

// Update the health bar child of player entity to reflect current hp
pub fn update_health_bars(
    mut health_bar_query: Query<&mut Transform, With<HealthBar>>,
    mut player_health_query: Query<(&mut Health, &Children, &StoredPowerUps), With<Player>>,
) {
    for (mut health, children, player_power_ups) in player_health_query.iter_mut() {
        health.max = PLAYER_DEFAULT_HP + player_power_ups.power_ups[PowerUpType::MaxHPUp as usize] * MAX_HP_UP;
        for child in children.iter() {
            let tf = health_bar_query.get_mut(*child);
            if let Ok(mut tf) = tf {
                tf.scale = Vec3::new((health.current as f32) / (health.max as f32), 1.0, 1.0);
            }
        }
    }
}

// Update the score displayed during the game
pub fn update_score(
    scores: Query<&Score, With<LocalPlayer>>,
    mut score_displays: Query<&mut Text, With<ScoreDisplay>>,
) {
    for mut text in score_displays.iter_mut() {
        let score = scores.get_single();
        if score.is_err() { return; }
        let score = score.unwrap();
        text.sections[0].value = format!("Score: {}", score.0);
    }
}

// If player hp <= 0, reset player position and subtract 1 from player score if possible
pub fn update_players(
    mut players: Query<(&mut Health, &mut Visibility, Option<&LocalPlayer>, &mut Score, &Player)>,
    mut death_writer: EventWriter<LocalPlayerDeathEvent>,
) {
    for (mut health, mut vis, lp, mut score, pl) in players.iter_mut() {
        if health.current <= 0 && !health.dead {
            health.dead = true;
            *vis = Visibility::Hidden;
            if lp.is_some() {
                death_writer.send(LocalPlayerDeathEvent);
            }
            let _ = score.0.checked_sub(1);
        }
        else if health.current > 0 && health.dead {
            health.dead = false;
            *vis = Visibility::Visible;
        }
    }
}

// if the player collides with a powerup, add it to the player's powerup list and despawn the powerup entity
pub fn grab_powerup(
    mut commands: Commands,
    mut player_query: Query<(&Transform, &mut Health, &mut Cooldown, &mut StoredPowerUps), With<Player>>,
    powerup_query: Query<(Entity, &Transform, &PowerUp), With<PowerUp>>,
    mut powerup_displays: Query<(&mut Text, &PowerupDisplayText), With<PowerupDisplayText>>,
) {
    for (player_transform, mut player_health, mut cooldown, mut player_power_ups) in player_query.iter_mut() {
        for (powerup_entity, powerup_transform, power_up) in powerup_query.iter() {
            // check detection
            let player_pos = player_transform.translation.truncate();
            let powerup_pos = powerup_transform.translation.truncate();
            if player_pos.distance(powerup_pos) < 16. {
                // add powerup to player
                // player_power_ups.power_ups[power_up.0 as usize] += 1; // THIS DOES NOT WORK! I have no idea why
                for (mut powerup, index) in &mut powerup_displays {
                    if power_up.0 == PowerUpType::DamageDealtUp && index.0 == 0 {
                        player_power_ups.power_ups[PowerUpType::DamageDealtUp as usize] += 1;
                        powerup.sections[0].value = format!("{:.2}x", 
                        (SWORD_DAMAGE + player_power_ups.power_ups[PowerUpType::DamageDealtUp as usize] * DAMAGE_DEALT_UP) as f32
                        / SWORD_DAMAGE as f32);
                    }
                    else if power_up.0 == PowerUpType::DamageReductionUp && index.0 == 1 {
                        player_power_ups.power_ups[PowerUpType::DamageReductionUp as usize] += 1;
                        // Defense multiplier determined by DAMAGE_REDUCTION_UP ^ n, where n is stacks of damage reduction
                        powerup.sections[0].value = format!("{:.2}x", 
                        (PLAYER_DEFAULT_DEF as f32
                        / (PLAYER_DEFAULT_DEF * DAMAGE_REDUCTION_UP.powf(player_power_ups.power_ups[PowerUpType::DamageReductionUp as usize] as f32))));
                    }
                    else if power_up.0 == PowerUpType::MaxHPUp && index.0 == 2 {
                        player_power_ups.power_ups[PowerUpType::MaxHPUp as usize] += 1;
                        player_health.current += MAX_HP_UP;
                        powerup.sections[0].value = format!("{:.2}x", 
                        (PLAYER_DEFAULT_HP + player_power_ups.power_ups[PowerUpType::MaxHPUp as usize] * MAX_HP_UP) as f32
                        / PLAYER_DEFAULT_HP as f32);
                    }
                    else if power_up.0 == PowerUpType::AttackSpeedUp && index.0 == 3 {
                        player_power_ups.power_ups[PowerUpType::AttackSpeedUp as usize] += 1;
                        let updated_duration = cooldown.0.duration().mul_f32(1. / ATTACK_SPEED_UP);
                        cooldown.0.set_duration(updated_duration);
                        powerup.sections[0].value = format!("{:.2}x",
                        (DEFAULT_COOLDOWN
                        / (cooldown.0.duration().as_millis() as f32 / 1000.)));
                    }
                    else if power_up.0 == PowerUpType::MovementSpeedUp && index.0 == 4 {
                        player_power_ups.power_ups[PowerUpType::MovementSpeedUp as usize] += 1;
                        powerup.sections[0].value = format!("{:.2}x", 
                        (PLAYER_SPEED + (player_power_ups.power_ups[PowerUpType::MovementSpeedUp as usize] * MOVEMENT_SPEED_UP) as f32) as f32
                        / PLAYER_SPEED as f32);
                    }
                }
                // despawn powerup
                commands.entity(powerup_entity).despawn();
            }
        }
    }
}

fn trace_attack_line(player_transform: &Transform, weapon_offset: Vec2) -> (Vec2, Vec2) {
    let start = player_transform.translation.truncate();
    let end = start + weapon_offset;
    (start, end)
}

fn line_intersects_aabb(start: Vec2, end: Vec2, box_center: Vec2, box_size: Vec2) -> bool {
    let dir = (end - start).normalize();

    let t1 = (box_center.x - box_size.x / 2.0 - start.x) / dir.x;
    let t2 = (box_center.x + box_size.x / 2.0 - start.x) / dir.x;
    let t3 = (box_center.y - box_size.y / 2.0 - start.y) / dir.y;
    let t4 = (box_center.y + box_size.y / 2.0 - start.y) / dir.y;

    let tmin = t1.min(t2).max(t3.min(t4));
    let tmax = t1.max(t2).min(t3.max(t4));

    if tmax < 0.0 || tmin > tmax {
        return false;
    }

    let t = if tmin < 0.0 { tmax } else { tmin };
    return t > 0.0 && t * t < (end - start).length_squared();
}

pub fn handle_attack(
    mut commands: Commands,
    time: Res<Time>,
    asset_server: Res<AssetServer>,
    mouse_button_inputs: Res<Input<MouseButton>>,
    window_query: Query<&Window, With<PrimaryWindow>>,
    mut players: Query<(Entity, &Transform, &Player, &mut Cooldown, &StoredPowerUps, &PlayerShield), With<LocalPlayer>>,
    mut enemies: Query<(&Transform, &Collider, &mut Health, &mut LastAttacker), With<Enemy>>,
    cameras: Query<&Transform, With<SpatialCameraBundle>>
) {
    let player = players.get_single_mut();
    if player.is_err() { return }
    let (e, tf, p, mut c, spu, shield) = player.unwrap();
    if shield.active { return }
    let camera = cameras.get_single();
    if camera.is_err() { return }
    let camera = camera.unwrap();
    c.0.tick(time.delta());
    if !(mouse_button_inputs.pressed(MouseButton::Left) && c.0.finished()) {
        return;
    }
    c.0.reset();

    let window = window_query.single();
    let cursor_position = window.cursor_position();
    if cursor_position.is_none() { return }
    let mut cursor_position = cursor_position.unwrap();
    cursor_position.x = (cursor_position.x - window.width() / 2.0) / 2.0;
    cursor_position.y = (window.height() / 2.0 - cursor_position.y) / 2.0;
    cursor_position += camera.translation.xy();

    let direction_vector = (cursor_position - tf.translation.xy()).normalize();
    let weapon_direction = direction_vector.y.atan2(direction_vector.x);

    let circle_radius = 50.0;
    let offset_x = circle_radius * weapon_direction.cos();
    let offset_y = circle_radius * weapon_direction.sin();
    let offset = Vec2::new(offset_x, offset_y);

    commands.entity(e).with_children(|parent| {
        parent.spawn((SpriteBundle {
            texture: asset_server.load("sword01.png").into(),
            transform: Transform {
                translation: Vec3::new(offset.x, offset.y, 5.0),
                rotation: Quat::from_rotation_z(weapon_direction),
                ..Default::default()
            },
            ..Default::default()
        },
        PlayerWeapon,
        Fade {current: 1.0, max: 1.0}));
    });

    let (start, end) = trace_attack_line(tf, offset);
    for (enemy_transform, collider, mut health, mut last_attacker) in enemies.iter_mut() {
        if line_intersects_aabb(start, end, enemy_transform.translation.truncate(), collider.0) {
            last_attacker.0 = Some(p.0);
            match health.current.checked_sub(SWORD_DAMAGE + spu.power_ups[PowerUpType::DamageDealtUp as usize] * DAMAGE_DEALT_UP) {
                Some(v) => {
                    health.current = v;
                }
                None => {
                    health.current = 0;
                }
            }
        }
    }
}


pub fn spawn_shield_on_right_click(
    mut commands: Commands,
    asset_server: Res<AssetServer>,
    mouse_button_inputs: Res<Input<MouseButton>>,
    mut query: Query<(Entity, &Transform, &mut PlayerShield), With<LocalPlayer>>,
) {
    if mouse_button_inputs.just_pressed(MouseButton::Right) {
        let shield_texture_handle = asset_server.load("shield01.png"); //where to replace the shield image

        for (player_entity, _player_transform, mut shield) in query.iter_mut() {
            shield.active = true;
            commands.entity(player_entity).with_children(|parent| {
                parent.spawn(SpriteBundle {
                    texture: shield_texture_handle.clone(),
                    transform: Transform {
                        translation: Vec3::new(0.0, 0.0, 0.5),
                        ..Default::default()
                    },
                    ..Default::default()
                }).insert(Shield);
            });
        }
    }
}

pub fn despawn_shield_on_right_click_release(
    mut commands: Commands,
    mouse_button_inputs: Res<Input<MouseButton>>,
    mut query: Query<(&Children, &mut PlayerShield), With<LocalPlayer>>,
    shield_query: Query<Entity, With<Shield>>,
) {
    let player = query.get_single_mut();
    if player.is_err() { return; }
    let (player_children, mut player_shield) = player.unwrap();
    if !mouse_button_inputs.pressed(MouseButton::Right) {
        player_shield.active = false;
        for &child in player_children.iter() {
            if shield_query.get(child).is_ok() {
                commands.entity(child).despawn();
            }
        }
    }
}

// EVENT HANDLERS

pub fn handle_tick_events(
    mut player_reader: EventReader<PlayerTickEvent>,
    mut player_query: Query<(&Player, &mut PosBuffer, &Health)>,
) {
    //TODO if you receive info that your predicted local position is wrong, it needs to be corrected
    for ev in player_reader.iter() {
        // TODO this is slow but i have no idea how to make the borrow checker okay
        //   with the idea of an array of player PosBuffer references
        for (pl, mut pb, hp) in &mut player_query {
            if pl.0 == ev.tick.id {
                //println!("player {:?} at {:?} during tick {:?}, dead={:?}", pl.0, ev.tick.pos, ev.seq_num, hp.dead);
                pb.0.set(ev.seq_num, ev.tick.pos);
            }
        }
    }
}

pub fn handle_id_events(
    mut id_reader: EventReader<SetIdEvent>,
    mut res_id: ResMut<PlayerId>,
    mut app_state_next_state: ResMut<NextState<AppState>>,
) {
    for ev in &mut id_reader {
        res_id.0 = ev.0;
        app_state_next_state.set(AppState::Game);
    }
}

pub fn handle_usercmd_events(
    mut usercmd_reader: EventReader<UserCmdEvent>,
    mut player_query: Query<(&Player, &mut PosBuffer)>
) {
    for ev in usercmd_reader.iter() {
        // TODO this is slow but i have no idea how to make the borrow checker okay
        //   with the idea of an array of player PosBuffer references
        for (pl, mut pb) in &mut player_query {
            if pl.0 == ev.id {
                pb.0.set(ev.seq_num, ev.tick.pos);
            }
        }
    }
}

// RUN CONDITIONS

pub fn local_player_dead(health: Query<&Health, With<LocalPlayer>>) -> bool {
    let health = health.get_single();
    if health.is_err() { return false; }
    let health = health.unwrap();
    return health.dead;
}<|MERGE_RESOLUTION|>--- conflicted
+++ resolved
@@ -23,38 +23,6 @@
 
 #[derive(Event)]
 pub struct SetIdEvent(pub u8);
-<<<<<<< HEAD
-
-/// sent by network module to disperse information from the host
-#[derive(Event, Debug)]
-pub struct PlayerTickEvent {
-    pub seq_num: u16,
-    pub id: u8,
-    pub tick: PlayerTick
-}
-
-/// the information that the host needs to produce on each tick
-#[derive(Serialize, Deserialize, Debug, Copy, Clone)]
-pub struct PlayerTick {
-    pub pos: Vec2,
-    pub hp: u8,
-}
-
-#[derive(Event, Debug)]
-pub struct UserCmdEvent {
-    pub seq_num: u16,
-    pub id: u8,
-    pub tick: UserCmd
-}
-
-/// the information that the client needs to produce on each tick
-#[derive(Serialize, Deserialize, Debug, Copy, Clone)]
-pub struct UserCmd {
-    pub pos: Vec2,
-    pub dir: f32,
-}
-=======
->>>>>>> 97771938
 
 #[derive(Event)]
 pub struct LocalPlayerDeathEvent;
@@ -102,13 +70,7 @@
             .add_systems(Update, handle_id_events.run_if(is_client).run_if(in_state(AppState::Connecting)))
             .add_systems(OnEnter(AppState::Game), (spawn_players, reset_cooldowns))
             .add_systems(OnEnter(AppState::GameOver), remove_players)
-<<<<<<< HEAD
-            .add_event::<PlayerTickEvent>()
             .add_event::<SetIdEvent>()
-            .add_event::<UserCmdEvent>()
-=======
-            .add_event::<SetIdEvent>()
->>>>>>> 97771938
             .add_event::<LocalPlayerDeathEvent>()
             .add_event::<LocalPlayerSpawnEvent>();
     }
