// The idea behind this file is to hold components which will be used across gameplay files
// Components which are only used locally can be left inside a more localized file.
use bevy::prelude::*;
use crate::enemy;
use core::fmt::Debug;

#[derive(Component)]
pub struct Health {
    pub current: u8,
    pub max: u8,
}

<<<<<<< HEAD
#[derive(Component)]
pub struct Fade {
    pub current: f32,
    pub max: f32
}

=======
pub const NUM_POWERUPS: usize = 5;
pub const DAMAGE_DEALT_UP: u8 = 10;
pub const DAMAGE_REDUCTION_UP: u8 = 5;
pub const MAX_HP_UP: u8 = 20;
pub const ATTACK_SPEED_UP: u8 = 5;
pub const MOVEMENT_SPEED_UP: u8 = 15;
#[derive(Debug)]
pub enum PowerUpType {
    DamageDealtUp = 0,
    DamageReductionUp = 1,
    MaxHPUp = 2,
    AttackSpeedUp = 3,
    MovementSpeedUp = 4,
}

#[derive(Component)]
pub struct StoredPowerUps{
    pub power_ups: [u8; NUM_POWERUPS],
    // 0: DamageDealtUp, 1: DamageReductionUp, 2: MaxHPUp, 3: AttackSpeedUp, 4: MovementSpeedUp
}

#[derive(Component)]
pub struct PowerUp(pub PowerUpType);

>>>>>>> 64e4cec9
/// Just a vec2 that describes the size of a bounding box around the entity
#[derive(Component)]
pub struct Collider(pub Vec2);

#[derive(Component)]
pub struct Score {
    pub current_score: u8,
}

#[derive(Component)]
pub struct ScoreDisplay;

#[derive(Component)]
pub struct Enemy(pub u8);  // holds id

#[derive(Component)]
pub struct Player(pub u8);  // holds id<|MERGE_RESOLUTION|>--- conflicted
+++ resolved
@@ -10,14 +10,12 @@
     pub max: u8,
 }
 
-<<<<<<< HEAD
 #[derive(Component)]
 pub struct Fade {
     pub current: f32,
     pub max: f32
 }
 
-=======
 pub const NUM_POWERUPS: usize = 5;
 pub const DAMAGE_DEALT_UP: u8 = 10;
 pub const DAMAGE_REDUCTION_UP: u8 = 5;
@@ -42,7 +40,6 @@
 #[derive(Component)]
 pub struct PowerUp(pub PowerUpType);
 
->>>>>>> 64e4cec9
 /// Just a vec2 that describes the size of a bounding box around the entity
 #[derive(Component)]
 pub struct Collider(pub Vec2);
