pub mod host;
pub mod client;
pub mod lerp;
pub mod packets;

use std::net::UdpSocket;
use bevy::prelude::*;
use crate::AppState;
use crate::game::{enemy, movement};
use packets::{PlayerTickEvent, EnemyTickEvent, UserCmdEvent};


pub const TICKRATE: u8 = 10;
const TICKLEN_S: f32 = 1. / TICKRATE as f32;
pub const DELAY: u16 = 2;
pub const MAGIC_NUMBER: u16 = 24835; // 8008135 % 69420
//pub const TIMEOUT: u16 = TICKRATE as u16 * 10;  // 10 seconds to timeout
pub const MAX_DATAGRAM_SIZE: usize = 1024;

#[derive(Resource)]
pub struct TickNum(pub u16);  // this is the tick we're writing to, NOT playing back

#[derive(Resource)]
pub struct Socket(pub Option<UdpSocket>);

#[derive(Resource)]
pub struct IsHost(pub bool);

<<<<<<< HEAD
#[derive(Serialize, Deserialize, Debug)]
pub enum PacketContents {
    ServerFull,  // sent by host every time request is received and server is full
    Disconnect,  // sent by client in disconnected state every time HostTick is received
    ConnectionRequest,  // sent by client to request connection to a host
    ConnectionResponse {  // sent by a host to a client who has requested connection
        player_id: u8,  // tells the player which id they have
        // TODO map seed
    },
    HostTick {  // sent by host to all connected clients individually
        seq_num: u16,
        players: [player::PlayerTick; player::MAX_PLAYERS],
        enemies: [enemy::EnemyTick; enemy::MAX_ENEMIES],
    },
    ClientTick {  // sent by client to host every FixedUpdate unless ServerFull received
        seq_num: u16,
        tick: UserCmd
    }
}

#[derive(Serialize, Deserialize, Debug)]
pub struct Packet {
    protocol: u16,
    contents: PacketContents
}

=======
>>>>>>> 97771938
pub struct NetPlugin;

impl Plugin for NetPlugin {
    fn build(&self, app: &mut App) {
        app
            .add_systems(Startup, (startup, host::startup))  // you cant conditionally run this unless you do a bunch of bullshit
            .add_systems(FixedUpdate,
                         (increment_tick.run_if(is_host),
                         client::fixed.run_if(is_client).after(movement::update_buffer),
                         host::fixed.run_if(is_host).after(enemy::fixed_move),
                         lerp::resolve_collisions.run_if(is_host).run_if(in_state(AppState::Game)).before(increment_tick)))
            .add_systems(Update,
                         (lerp::lerp_pos,
                         client::update.run_if(is_client),
                         host::update.run_if(is_host)))
            .add_systems(OnEnter(AppState::Game), host::connect.run_if(is_host))
            .add_systems(OnExit(AppState::Game),
                     (client::disconnect.run_if(is_client),
                      host::disconnect.run_if(is_host)))
<<<<<<< HEAD
            .add_systems(OnEnter(AppState::Connecting), client::connect.run_if(is_client));
=======
            .add_systems(OnEnter(AppState::Connecting), client::connect.run_if(is_client))
            .add_event::<EnemyTickEvent>()
            .add_event::<PlayerTickEvent>()
            .add_event::<UserCmdEvent>();
>>>>>>> 97771938
    }
}

pub fn startup(mut commands: Commands) {
    commands.insert_resource(FixedTime::new_from_secs(TICKLEN_S));
    commands.insert_resource(TickNum { 0: 0 });
    commands.insert_resource(Socket(None));
    commands.insert_resource(IsHost(true));  // gets changed when you start the game
}

pub fn increment_tick(mut tick_num: ResMut<TickNum>) {
    tick_num.0 += 1;
}

// for conditionally running systems
pub fn is_host(is_host: Res<IsHost>) -> bool {
    is_host.0
}

pub fn is_client(is_host: Res<IsHost>) -> bool {
    !is_host.0
}<|MERGE_RESOLUTION|>--- conflicted
+++ resolved
@@ -26,35 +26,6 @@
 #[derive(Resource)]
 pub struct IsHost(pub bool);
 
-<<<<<<< HEAD
-#[derive(Serialize, Deserialize, Debug)]
-pub enum PacketContents {
-    ServerFull,  // sent by host every time request is received and server is full
-    Disconnect,  // sent by client in disconnected state every time HostTick is received
-    ConnectionRequest,  // sent by client to request connection to a host
-    ConnectionResponse {  // sent by a host to a client who has requested connection
-        player_id: u8,  // tells the player which id they have
-        // TODO map seed
-    },
-    HostTick {  // sent by host to all connected clients individually
-        seq_num: u16,
-        players: [player::PlayerTick; player::MAX_PLAYERS],
-        enemies: [enemy::EnemyTick; enemy::MAX_ENEMIES],
-    },
-    ClientTick {  // sent by client to host every FixedUpdate unless ServerFull received
-        seq_num: u16,
-        tick: UserCmd
-    }
-}
-
-#[derive(Serialize, Deserialize, Debug)]
-pub struct Packet {
-    protocol: u16,
-    contents: PacketContents
-}
-
-=======
->>>>>>> 97771938
 pub struct NetPlugin;
 
 impl Plugin for NetPlugin {
@@ -74,14 +45,10 @@
             .add_systems(OnExit(AppState::Game),
                      (client::disconnect.run_if(is_client),
                       host::disconnect.run_if(is_host)))
-<<<<<<< HEAD
-            .add_systems(OnEnter(AppState::Connecting), client::connect.run_if(is_client));
-=======
             .add_systems(OnEnter(AppState::Connecting), client::connect.run_if(is_client))
             .add_event::<EnemyTickEvent>()
             .add_event::<PlayerTickEvent>()
             .add_event::<UserCmdEvent>();
->>>>>>> 97771938
     }
 }
 
