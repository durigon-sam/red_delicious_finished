use std::net::*;
use std::str::FromStr;
use bevy::prelude::*;
use crate::game::player;
use crate::{menus, net};
use crate::game::buffers::PosBuffer;
use crate::game::player::{LocalPlayer, PLAYER_DEFAULT_HP};
use crate::components::*;
use crate::game::map::MapSeed;
use crate::net::packets::*;
use crate::net::{MAGIC_NUMBER, MAX_DATAGRAM_SIZE, Socket};

pub const RENDER_DISTANCE: f32 = 640.;

#[derive(Copy, Clone)]
pub struct Connection {
    pub addr: SocketAddr,
    pub player_id: u8,
    pub ack: u16,  // if the ack is older than TIMEOUT ticks ago, disconnect the player
    pub ack_bits: u32
}

#[derive(Resource)]
pub struct Connections(pub [Option<Connection>; player::MAX_PLAYERS-1]); // -1 because host not included

pub fn startup(mut commands: Commands) {
    commands.insert_resource(Connections { 0: [None; player::MAX_PLAYERS-1] });
}

pub fn connect(addresses: Res<menus::NetworkAddresses>,
    mut sock: ResMut<net::Socket>
) {
    let host_ip = Ipv4Addr::new(127,0,0,1);
    let host_port = u16::from_str(&addresses.host_port).expect("bad host port");
    let host_addr = SocketAddr::new(IpAddr::from(host_ip), host_port);
    sock.0 = Some(UdpSocket::bind(host_addr).expect("host port in use"));
    sock.0.as_mut().unwrap().set_nonblocking(true).expect("can't set nonblocking");
    println!("host successful");
}

pub fn disconnect(
    mut sock: ResMut<net::Socket>,
    mut conns: ResMut<Connections>
) {
    sock.0.take();
    for conn in conns.0.iter_mut() {
        conn.take();
    }
}

//TODO this needs to run after every other fixed has run
pub fn fixed(
    tick: Res<net::TickNum>,
    conns: Res<Connections>,
    sock: Res<Socket>,
    local_player: Query<(&PosBuffer, &Health, &Player), With<LocalPlayer>>,
    player_query: Query<(&PosBuffer, &Health, &Player), Without<LocalPlayer>>,
    enemy_query: Query<(&PosBuffer, &Health, &Enemy)>
) {
    if sock.0.is_none() { return }
    let sock = sock.0.as_ref().unwrap();
    let mut players: Vec<PlayerTick> = Vec::new();
    let (lp_pos, lp_hp, lp_pl) = local_player.single();  // fuck it, panic if this fails
    let lp_pos = *lp_pos.0.get(tick.0);
    players.push(PlayerTick {
        id: lp_pl.0,
        pos: lp_pos,
        hp: lp_hp.current
    });
    for (pb, hp, pl) in &player_query {
        let pos = *pb.0.get(tick.0);
        if pos.distance(lp_pos) < RENDER_DISTANCE {
            players.push(PlayerTick {
                id: pl.0,
                pos,
                hp: hp.current
            });
        }
    }
    let mut enemies: Vec<EnemyTick> = Vec::new();
    for (pb, hp, en) in &enemy_query {
        let pos = *pb.0.get(tick.0);
        if pos.distance(lp_pos) < RENDER_DISTANCE {
            enemies.push(EnemyTick {
                id: en.0,
                pos,
                hp: hp.current
            });
        }
    }
<<<<<<< HEAD
    let packet = net::Packet {
        protocol: net::MAGIC_NUMBER,
        contents: net::PacketContents::HostTick {
            seq_num: tick.0,
            players,
            enemies,
        },
    };
    for conn in conns.0.iter() {
        if conn.is_none() { continue; }
        let socket = conn.unwrap().socket;
        sock.send_to(serialize(&packet).expect("couldn't serialize").as_slice(), socket).expect("send failed");
=======
    let packet = HostTick {
        seq_num: tick.0,
        enemies,
        players,
    };
    for conn in conns.0.iter() {
        if conn.is_none() { continue; }
        let peer = conn.unwrap().addr;
        packet.write(&sock, &peer).expect(&*format!("failed to send HostTick to {:?}", peer));
    }
}

/// tries to find a player id given an origin
/// returns Some(player id) if successful, otherwise None
fn get_id_of_origin(conns: &Connections, origin: &SocketAddr) -> Option<u8> {
    for conn in &conns.0 {
        if conn.is_some() {
            let conn = conn.unwrap();
            if conn.addr == *origin {
                return Some(conn.player_id);
            }
        }
    }
    return None;
}

/// tries to add a connection using the given origin
/// returns Some(player id) if successful, otherwise None
fn add_connection(conns: &mut Connections, origin: &SocketAddr) -> Option<u8> {
    let mut unused = [false; player::MAX_PLAYERS - 1];
    for conn in &conns.0 {
        if let Some(conn) = conn {
            unused[conn.player_id as usize] = true;
        }
    }
    let mut fresh_id: u8 = 1;
    for (i, b) in unused.into_iter().enumerate() {
        if i == fresh_id as usize && b {
            fresh_id += 1;
        }
    }
    for conn in &mut conns.0 {
        if conn.is_none() {
            let _ = conn.insert(Connection {
                addr: *origin,
                player_id: fresh_id,
                ack: 0,
                ack_bits: 0,
            });
            return Some(fresh_id);
        }
>>>>>>> 97771938
    }
    return None;
}

/// tries to find a player id given an origin
/// returns Some(player id) if successful, otherwise None
fn get_id_of_origin(conns: &Connections, origin: &SocketAddr) -> Option<u8> {
    for conn in &conns.0 {
        if conn.is_some() {
            let conn = conn.unwrap();
            if conn.socket == *origin {
                return Some(conn.player_id);
            }
        }
    }
    return None;
}

/// tries to add a connection using the given origin
/// returns Some(player id) if successful, otherwise None
fn add_connection(mut conns: &mut Connections, origin: &SocketAddr) -> Option<u8> {
    let mut unused = [false; player::MAX_PLAYERS - 1];
    for conn in &conns.0 {
        if let Some(conn) = conn {
            unused[conn.player_id as usize] = true;
        }
    }
    let mut fresh_id: u8 = 1;
    for (i, b) in unused.into_iter().enumerate() {
        if i == fresh_id as usize && b {
            fresh_id += 1;
        }
    }
    for conn in &mut conns.0 {
        if conn.is_none() {
            let _ = conn.insert(Connection {
                socket: *origin,
                player_id: fresh_id,
                ack: 0,
                ack_bits: 0,
            });
            return Some(fresh_id);
        }
    }
    return None;
}

/// sends a standard ServerFull packet
fn send_server_full(from: &UdpSocket, to: &SocketAddr) {
    let packet = net::Packet {
        protocol: net::MAGIC_NUMBER,
        contents: net::PacketContents::ServerFull
    };
    let ser = serialize(&packet).expect("couldn't serialize");
    from.send_to(ser.as_slice(), to).expect("send failed");
}

/// sends a connection response packet informing a client of its player id
fn send_connection_response(from: &UdpSocket, to: &SocketAddr, player_id: u8) {
    let packet = net::Packet {
        protocol: net::MAGIC_NUMBER,
        contents: net::PacketContents::ConnectionResponse {
            player_id
        }
    };
    let ser = serialize(&packet).expect("couldn't serialize");
    from.send_to(ser.as_slice(), to).expect("send failed");
    println!("sent connection response");
}

pub fn update(
    mut sock: ResMut<net::Socket>,
    mut conns: ResMut<Connections>,
    tick_num: Res<net::TickNum>,
    mut usercmd_writer: EventWriter<UserCmdEvent>,
    mut players: Query<(&mut Health, &Player)>,
    seed: Res<MapSeed>
) {
    if sock.0.is_none() { return }
    let sock = sock.0.as_mut().unwrap();
    loop {
<<<<<<< HEAD
        let mut buf = [0; net::MAX_PACKET_LEN];
        // this error checking is really shitty
        let recv = sock.recv_from(&mut buf);
        if recv.is_err() { break; }
        let (size, origin) = recv.unwrap();
        if size <= 0 { break; }
        let packet = deserialize::<net::Packet>(&buf);
        if packet.is_err() { break; }
        let packet = packet.unwrap();
        if packet.protocol != net::MAGIC_NUMBER { continue; }
        match packet.contents {
            net::PacketContents::ConnectionRequest => {
=======
        let mut buf = [0; MAX_DATAGRAM_SIZE];
        if sock.peek(&mut buf).is_err() { break }
        let (_, origin) = sock.recv_from(&mut buf).unwrap();
        let magic = u16::from_be_bytes(buf[0..2].try_into().unwrap());
        if magic != MAGIC_NUMBER { break; }
        let pt = u8::from_be_bytes(buf[2..3].try_into().unwrap());
        match pt {
            pt if pt == PacketType::ConnectionRequest as u8 => {
>>>>>>> 97771938
                println!("ConnectionRequest received");
                let mut maybe_id = get_id_of_origin(&conns, &origin);
                if maybe_id.is_some() {
                    continue;  // this user is already in the server
                }
                maybe_id = add_connection(&mut conns, &origin);
                if maybe_id.is_none() {
<<<<<<< HEAD
                    send_server_full(sock, &origin);
                }
                send_connection_response(sock, &origin, maybe_id.unwrap());
            },
            net::PacketContents::ClientTick {
                seq_num, tick
            } => {
=======
                    send_empty_packet(PacketType::ServerFull, sock, &origin).expect("cant send server full");
                }
                let player_id = maybe_id.unwrap();
                for (mut hp, pl) in &mut players {
                    if pl.0 == player_id {
                        hp.current = PLAYER_DEFAULT_HP;
                        // TODO this is the crappy bandaid way of doing it, doesn't work after respawns
                    }
                }
                ConnectionResponse {
                    player_id,
                    seed: seed.0
                }.write(sock, &origin).expect("Can't send connection response");
            },
            pt if pt == PacketType::ClientTick as u8 => {
                let packet = ClientTick::from_buf(&buf[3..]);
                if packet.is_err() {
                    println!("Malformed ClientTick Received!");
                    continue;
                }
                let packet = packet.unwrap();
>>>>>>> 97771938
                let maybe_id = get_id_of_origin(&conns, &origin);
                if maybe_id.is_none() {
                    continue;  // ignore packets from non connected clients
                }
                let id = maybe_id.unwrap();
<<<<<<< HEAD
                if seq_num < tick_num.0 - net::DELAY {
=======
                if packet.seq_num < tick_num.0 - net::DELAY {
>>>>>>> 97771938
                    // TODO deal with packet misses
                    println!("packet late, local is {} remote is {}", tick_num.0, packet.seq_num);
                    continue
                }
                // send event that this player has moved to this location
                usercmd_writer.send(UserCmdEvent {
                    seq_num: packet.seq_num,
                    id,
                    tick: packet.tick
                });
            },
<<<<<<< HEAD
            net::PacketContents::Disconnect => {
                // for disconnect packet, check if they are still connected and remove their connection
                // TODO make player dead
=======
            pt if pt == PacketType::Disconnect as u8 => {
                // TODO make player dead
                println!("disconnect received");
>>>>>>> 97771938
                for conn in &mut conns.0 {
                    if conn.is_some() {
                        let s = conn.unwrap().addr;
                        if s == origin {
                            conn.take();
                        }
                    }
                }
            }
            _ => panic!("Bad packet sent to host")
        }
    }
}<|MERGE_RESOLUTION|>--- conflicted
+++ resolved
@@ -88,20 +88,6 @@
             });
         }
     }
-<<<<<<< HEAD
-    let packet = net::Packet {
-        protocol: net::MAGIC_NUMBER,
-        contents: net::PacketContents::HostTick {
-            seq_num: tick.0,
-            players,
-            enemies,
-        },
-    };
-    for conn in conns.0.iter() {
-        if conn.is_none() { continue; }
-        let socket = conn.unwrap().socket;
-        sock.send_to(serialize(&packet).expect("couldn't serialize").as_slice(), socket).expect("send failed");
-=======
     let packet = HostTick {
         seq_num: tick.0,
         enemies,
@@ -153,75 +139,8 @@
             });
             return Some(fresh_id);
         }
->>>>>>> 97771938
     }
     return None;
-}
-
-/// tries to find a player id given an origin
-/// returns Some(player id) if successful, otherwise None
-fn get_id_of_origin(conns: &Connections, origin: &SocketAddr) -> Option<u8> {
-    for conn in &conns.0 {
-        if conn.is_some() {
-            let conn = conn.unwrap();
-            if conn.socket == *origin {
-                return Some(conn.player_id);
-            }
-        }
-    }
-    return None;
-}
-
-/// tries to add a connection using the given origin
-/// returns Some(player id) if successful, otherwise None
-fn add_connection(mut conns: &mut Connections, origin: &SocketAddr) -> Option<u8> {
-    let mut unused = [false; player::MAX_PLAYERS - 1];
-    for conn in &conns.0 {
-        if let Some(conn) = conn {
-            unused[conn.player_id as usize] = true;
-        }
-    }
-    let mut fresh_id: u8 = 1;
-    for (i, b) in unused.into_iter().enumerate() {
-        if i == fresh_id as usize && b {
-            fresh_id += 1;
-        }
-    }
-    for conn in &mut conns.0 {
-        if conn.is_none() {
-            let _ = conn.insert(Connection {
-                socket: *origin,
-                player_id: fresh_id,
-                ack: 0,
-                ack_bits: 0,
-            });
-            return Some(fresh_id);
-        }
-    }
-    return None;
-}
-
-/// sends a standard ServerFull packet
-fn send_server_full(from: &UdpSocket, to: &SocketAddr) {
-    let packet = net::Packet {
-        protocol: net::MAGIC_NUMBER,
-        contents: net::PacketContents::ServerFull
-    };
-    let ser = serialize(&packet).expect("couldn't serialize");
-    from.send_to(ser.as_slice(), to).expect("send failed");
-}
-
-/// sends a connection response packet informing a client of its player id
-fn send_connection_response(from: &UdpSocket, to: &SocketAddr, player_id: u8) {
-    let packet = net::Packet {
-        protocol: net::MAGIC_NUMBER,
-        contents: net::PacketContents::ConnectionResponse {
-            player_id
-        }
-    };
-    let ser = serialize(&packet).expect("couldn't serialize");
-    from.send_to(ser.as_slice(), to).expect("send failed");
-    println!("sent connection response");
 }
 
 pub fn update(
@@ -235,20 +154,6 @@
     if sock.0.is_none() { return }
     let sock = sock.0.as_mut().unwrap();
     loop {
-<<<<<<< HEAD
-        let mut buf = [0; net::MAX_PACKET_LEN];
-        // this error checking is really shitty
-        let recv = sock.recv_from(&mut buf);
-        if recv.is_err() { break; }
-        let (size, origin) = recv.unwrap();
-        if size <= 0 { break; }
-        let packet = deserialize::<net::Packet>(&buf);
-        if packet.is_err() { break; }
-        let packet = packet.unwrap();
-        if packet.protocol != net::MAGIC_NUMBER { continue; }
-        match packet.contents {
-            net::PacketContents::ConnectionRequest => {
-=======
         let mut buf = [0; MAX_DATAGRAM_SIZE];
         if sock.peek(&mut buf).is_err() { break }
         let (_, origin) = sock.recv_from(&mut buf).unwrap();
@@ -257,7 +162,6 @@
         let pt = u8::from_be_bytes(buf[2..3].try_into().unwrap());
         match pt {
             pt if pt == PacketType::ConnectionRequest as u8 => {
->>>>>>> 97771938
                 println!("ConnectionRequest received");
                 let mut maybe_id = get_id_of_origin(&conns, &origin);
                 if maybe_id.is_some() {
@@ -265,15 +169,6 @@
                 }
                 maybe_id = add_connection(&mut conns, &origin);
                 if maybe_id.is_none() {
-<<<<<<< HEAD
-                    send_server_full(sock, &origin);
-                }
-                send_connection_response(sock, &origin, maybe_id.unwrap());
-            },
-            net::PacketContents::ClientTick {
-                seq_num, tick
-            } => {
-=======
                     send_empty_packet(PacketType::ServerFull, sock, &origin).expect("cant send server full");
                 }
                 let player_id = maybe_id.unwrap();
@@ -295,17 +190,12 @@
                     continue;
                 }
                 let packet = packet.unwrap();
->>>>>>> 97771938
                 let maybe_id = get_id_of_origin(&conns, &origin);
                 if maybe_id.is_none() {
                     continue;  // ignore packets from non connected clients
                 }
                 let id = maybe_id.unwrap();
-<<<<<<< HEAD
-                if seq_num < tick_num.0 - net::DELAY {
-=======
                 if packet.seq_num < tick_num.0 - net::DELAY {
->>>>>>> 97771938
                     // TODO deal with packet misses
                     println!("packet late, local is {} remote is {}", tick_num.0, packet.seq_num);
                     continue
@@ -317,15 +207,9 @@
                     tick: packet.tick
                 });
             },
-<<<<<<< HEAD
-            net::PacketContents::Disconnect => {
-                // for disconnect packet, check if they are still connected and remove their connection
-                // TODO make player dead
-=======
             pt if pt == PacketType::Disconnect as u8 => {
                 // TODO make player dead
                 println!("disconnect received");
->>>>>>> 97771938
                 for conn in &mut conns.0 {
                     if conn.is_some() {
                         let s = conn.unwrap().addr;
