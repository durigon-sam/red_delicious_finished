--- conflicted
+++ resolved
@@ -1,30 +1,12 @@
 use std::net::*;
 use std::str::FromStr;
 use bevy::prelude::*;
-<<<<<<< HEAD
-use bincode::{deserialize, serialize};
-use crate::{menus, net};
-use crate::game::buffers::PosBuffer;
-use crate::game::enemy::EnemyTickEvent;
-use crate::game::player::{LocalPlayer, PlayerTickEvent, SetIdEvent, UserCmd};
-
-/// sends a standard ConnectionRequest packet
-fn send_connection_request(host: &UdpSocket) {
-    let packet = net::Packet {
-        protocol: net::MAGIC_NUMBER,
-        contents: net::PacketContents::ConnectionRequest
-    };
-    let ser = serialize(&packet).expect("couldn't serialize");
-    host.send(ser.as_slice()).expect("send failed");
-}
-=======
 use crate::{menus, net};
 use crate::game::buffers::PosBuffer;
 use crate::game::map::MapSeed;
 use crate::game::player::{LocalPlayer, SetIdEvent};
 use crate::net::{MAGIC_NUMBER, MAX_DATAGRAM_SIZE, packets};
 use crate::net::packets::{ConnectionResponse, EnemyTickEvent, HostTick, Packet, PacketType, PlayerTickEvent, UserCmd};
->>>>>>> 97771938
 
 pub fn connect(
     addresses: Res<menus::NetworkAddresses>,
@@ -41,11 +23,7 @@
     let host_addr = SocketAddr::new(IpAddr::from(host_ip), host_port);
     let host = sock.0.as_mut().unwrap();
     host.connect(host_addr).expect("can't connect to host");
-<<<<<<< HEAD
-    send_connection_request(host);
-=======
     packets::send_empty_packet(PacketType::ConnectionRequest, host, &host_addr).expect("failed to request connection");
->>>>>>> 97771938
     println!("connection successful");
 }
 
@@ -80,37 +58,11 @@
     mut enemy_writer: EventWriter<EnemyTickEvent>,
     mut id_writer: EventWriter<SetIdEvent>,
     mut tick_num: ResMut<net::TickNum>,
-<<<<<<< HEAD
-=======
     mut seed: ResMut<MapSeed>
->>>>>>> 97771938
 ) {
     if sock.0.is_none() { return }
     let sock = sock.0.as_mut().unwrap();
     loop {
-<<<<<<< HEAD
-        let mut buf = [0; net::MAX_PACKET_LEN];
-        // this error checking is really shitty
-        let recv = sock.recv_from(&mut buf);
-        if recv.is_err() { break; }
-        let (size, origin) = recv.unwrap();
-        // TODO if origin != host_addr { continue; }
-        if size <= 0 { break; }
-        let packet = deserialize::<net::Packet>(&buf);
-        if packet.is_err() { break; }
-        let packet = packet.unwrap();
-        if packet.protocol != net::MAGIC_NUMBER { continue; }
-        match packet.contents {
-            net::PacketContents::ConnectionResponse { player_id } => {
-                println!("ConnectionResponse received");
-                id_writer.send(SetIdEvent(player_id));
-            }
-            net::PacketContents::HostTick {
-                seq_num, players, enemies
-            } => {
-                //TODO this is a problem until we have variable length HostTick packets
-                for (id, tick) in players.iter().enumerate() {
-=======
         let mut buf = [0; MAX_DATAGRAM_SIZE];
         if sock.peek(&mut buf).is_err() { break }
         sock.recv(&mut buf).unwrap();
@@ -137,7 +89,6 @@
                 }
                 let packet = packet.unwrap();
                 for tick in packet.players {
->>>>>>> 97771938
                     player_writer.send(PlayerTickEvent {
                         seq_num: packet.seq_num,
                         tick
