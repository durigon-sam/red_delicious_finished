use bevy::prelude::*;

mod game;
<<<<<<< HEAD
mod net;
mod functions;
mod main_menu;
use game::GamePlugin;
use main_menu::MainMenuPlugin;
use net::NetPlugin;

use crate::game::*;
=======
mod menus;
use game::GamePlugin;
use menus::MainMenuPlugin;

use crate::game::*;

//TODO can these be in one line?
/*mod jordquest;
mod input;
mod enemy;
mod player;
mod net;
mod map;

use bevy::prelude::*;

const TITLE: &str = "JORDQUEST";
const WIN_W: f32 = 1280.;
const WIN_H: f32 = 720.;*/
>>>>>>> 4886e680

#[derive(States, Debug, Clone, Copy, Eq, PartialEq, Hash, Default)]
pub enum AppState {
    #[default]
    MainMenu,
    Game,
    GameOver,
    Credits,
}

fn main() {
    App::new()
        .add_state::<AppState>()
        .add_plugins((
            GamePlugin,
            MainMenuPlugin,
            NetPlugin,
        ))
<<<<<<< HEAD
=======

>>>>>>> 4886e680
        .run();
}

<|MERGE_RESOLUTION|>--- conflicted
+++ resolved
@@ -1,36 +1,13 @@
 use bevy::prelude::*;
 
 mod game;
-<<<<<<< HEAD
 mod net;
-mod functions;
-mod main_menu;
+mod menus;
 use game::GamePlugin;
 use main_menu::MainMenuPlugin;
 use net::NetPlugin;
 
 use crate::game::*;
-=======
-mod menus;
-use game::GamePlugin;
-use menus::MainMenuPlugin;
-
-use crate::game::*;
-
-//TODO can these be in one line?
-/*mod jordquest;
-mod input;
-mod enemy;
-mod player;
-mod net;
-mod map;
-
-use bevy::prelude::*;
-
-const TITLE: &str = "JORDQUEST";
-const WIN_W: f32 = 1280.;
-const WIN_H: f32 = 720.;*/
->>>>>>> 4886e680
 
 #[derive(States, Debug, Clone, Copy, Eq, PartialEq, Hash, Default)]
 pub enum AppState {
@@ -49,10 +26,6 @@
             MainMenuPlugin,
             NetPlugin,
         ))
-<<<<<<< HEAD
-=======
-
->>>>>>> 4886e680
         .run();
 }
 
