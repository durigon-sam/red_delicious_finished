use bevy::prelude::*;

mod game;
mod functions;
mod main_menu;
use game::GamePlugin;
use main_menu::MainMenuPlugin;

use crate::game::*;
use crate::functions::*;

//TODO can these be in one line?
/*mod jordquest;
mod input;
mod enemy;
mod player;
mod net;
mod map;

<<<<<<< HEAD
=======
use bevy::prelude::*;

>>>>>>> 9ccc864f
const TITLE: &str = "JORDQUEST";
const WIN_W: f32 = 1280.;
const WIN_H: f32 = 720.;*/

#[derive(States, Debug, Clone, Copy, Eq, PartialEq, Hash, Default)]
pub enum AppState{
    #[default]
    MainMenu,
    Game,
    GameOver
}

fn main() {
    App::new()
        // Bevy plugin
        /* 
        .add_plugins(DefaultPlugins.set(WindowPlugin {
            primary_window: Some(Window {
                title: TITLE.into(),
                resolution: (WIN_W, WIN_H).into(),
                present_mode: bevy::window::PresentMode::Fifo,
                ..default()
            }),
            ..default()
        }))*/
        .add_state::<AppState>()
        //Defined plugins
        .add_plugins((
            //jordquest::JordQuestPlugin,
            GamePlugin,
            MainMenuPlugin,
        ))
        //.add_systems(Update, transition_to_game_state)
        //.add_systems(Update, transition_to_main_menu_state)
        .run();
}

<|MERGE_RESOLUTION|>--- conflicted
+++ resolved
@@ -17,11 +17,8 @@
 mod net;
 mod map;
 
-<<<<<<< HEAD
-=======
 use bevy::prelude::*;
 
->>>>>>> 9ccc864f
 const TITLE: &str = "JORDQUEST";
 const WIN_W: f32 = 1280.;
 const WIN_H: f32 = 720.;*/
