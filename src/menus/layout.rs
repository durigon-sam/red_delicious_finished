--- conflicted
+++ resolved
@@ -1328,17 +1328,13 @@
     in_game_menu_entity
 }
 
-<<<<<<< HEAD
 pub fn update_time_remaining_system(
+    time: Res<Time>, 
     mut game_timer_query: Query<(&mut GameTimer, &mut Text)>,
     mut join_page_query: Query<&mut Style, With<JoinPage>>,
     mut game_over_query: Query<&mut Style, (With<GameOver>, Without<JoinPage>)>,
-    ) {
-    for (mut timer, mut text) in game_timer_query.iter_mut() {
-=======
-pub fn update_time_remaining_system(time: Res<Time>, mut query: Query<(&mut GameTimer, &mut Text)>) {
-    for (mut timer, mut text) in &mut query {
->>>>>>> bc6474a6
+) {
+    for (mut timer, mut text) in &mut game_timer_query {
         if timer.remaining_time > 0.0 {
             timer.remaining_time -= time.delta_seconds();
 
