--- conflicted
+++ resolved
@@ -1321,15 +1321,8 @@
     in_game_menu_entity
 }
 
-<<<<<<< HEAD
-pub fn update_time_remaining_system(
-    mut query: Query<(&mut GameTimer, &mut Text)>,
-    ) {
-    for (mut timer, mut text) in query.iter_mut() {
-=======
 pub fn update_time_remaining_system(time: Res<Time>, mut query: Query<(&mut GameTimer, &mut Text)>) {
     for (mut timer, mut text) in &mut query {
->>>>>>> bc6474a6
         if timer.remaining_time > 0.0 {
             timer.remaining_time -= time.delta_seconds();
 
