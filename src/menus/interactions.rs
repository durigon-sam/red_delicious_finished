--- conflicted
+++ resolved
@@ -64,10 +64,6 @@
 
     if let Some(new_char) = new_char {
         for (mut text, mut host_port_input) in query.iter_mut() {
-<<<<<<< HEAD
-            text.sections[0].value.push(new_char);
-            host_port_input.port.push(new_char);
-=======
             if new_char != '\u{8}' {
                 text.sections[0].value.push(new_char);
                 host_port_input.port.push(new_char);
@@ -82,7 +78,6 @@
                     host_port_input.port.pop();
                 }
             }
->>>>>>> ecb78c37
         }
     }
 }
@@ -161,11 +156,6 @@
         }
 
         if let Some(new_char) = new_char {
-<<<<<<< HEAD
-            for (mut text, mut join_port_input) in query.iter_mut() {
-                text.sections[0].value.push(new_char);
-                join_port_input.port.push(new_char);
-=======
             for (mut text, mut host_port_input) in query.iter_mut() {
                 if new_char != '\u{8}' {
                     text.sections[0].value.push(new_char);
@@ -181,7 +171,6 @@
                         host_port_input.port.pop();
                     }
                 }
->>>>>>> ecb78c37
             }
         }
     }
@@ -204,11 +193,6 @@
         }
 
         if let Some(new_char) = new_char {
-<<<<<<< HEAD
-            for (mut text, mut join_port_input) in query.iter_mut() {
-                text.sections[0].value.push(new_char);
-                join_port_input.ip.push(new_char);
-=======
             for (mut text, mut join_ip_input) in query.iter_mut() {
                 if new_char != '\u{8}' {
                     text.sections[0].value.push(new_char);
@@ -224,7 +208,6 @@
                         join_ip_input.IP.pop();
                     }
                 }
->>>>>>> ecb78c37
             }
         }
     }
